//! Finds as many tests as we can checked into this repository, and then runs a
//! bunch of assertions over them.
//!
//! * For `*.wast` files, parses them and runs as many directives as we can.
//! * For `*.wast` files, parse them with `wat`, parse that with `wasmparser`,
//!   and make sure `wasmprinter` + `wat` produces the same bytes.
//! * For `*.wasm`, assert they're either valid or invalid depending on their
//!   path name,
//!
//! The goal here is to make adding tests very easy. It should be as simple as
//! dropping tests into the `tests/local` directory or updating the
//! `tests/testsuite` submodule which is the upstream git repository of the
//! spec tests, including proposals.
//!
//! You can run this test suite with:
//!
//!     cargo test --test roundtrip
//!
//! An argument can be passed as well to filter, based on filename, which test
//! to run
//!
//!     cargo test --test roundtrip local/ref.wat

use anyhow::{bail, Context, Result};
use rayon::prelude::*;
use std::io::{Read, Write};
use std::path::{Path, PathBuf};
use std::process::{Command, Stdio};
use std::str;
use std::sync::atomic::{AtomicUsize, Ordering::SeqCst};
use wasmparser::*;
use wast::core::{Module, ModuleKind};
use wast::lexer::Lexer;
use wast::parser::ParseBuffer;
use wast::{parser, QuoteWat, Wast, WastDirective, Wat};

fn main() {
    let tests = find_tests();
    let filter = std::env::args().nth(1);
    let bless = std::env::var_os("BLESS").is_some();
    if bless {
        drop(std::fs::remove_dir_all("tests/snapshots"));
    }

    let tests = tests
        .par_iter()
        .filter_map(|test| {
            if let Some(filter) = &filter {
                if let Some(s) = test.to_str() {
                    if !s.contains(filter) {
                        return None;
                    }
                }
            }
            let contents = std::fs::read(test).unwrap();
            if skip_test(&test, &contents) {
                None
            } else {
                Some((test, contents))
            }
        })
        .collect::<Vec<_>>();

    println!("running {} test files\n", tests.len());

    let state = TestState::default();
    let errors = tests
        .par_iter()
        .filter_map(|(test, contents)| {
            let start = std::time::Instant::now();
            let result = state.run_test(test, contents).err();
            if start.elapsed().as_secs() > 2 {
                println!("{test:?} SLOW");
            }
            result
        })
        .collect::<Vec<_>>();

    if !errors.is_empty() {
        for msg in errors.iter() {
            eprintln!("{:?}", msg);
        }

        panic!("{} tests failed", errors.len())
    }

    println!(
        "test result: ok. {} directives passed\n",
        state.ntests.load(SeqCst)
    );
}

/// Recursively finds all tests in a whitelisted set of directories which we
/// then load up and test in parallel.
fn find_tests() -> Vec<PathBuf> {
    let mut tests = Vec::new();
    let test_suite = Path::new("tests/testsuite");
    if !test_suite.exists()
        || std::fs::read_dir(test_suite)
            .map(|mut d| d.next().is_none())
            .unwrap_or(true)
    {
        panic!("submodules need to be checked out");
    }
    find_tests("tests/local".as_ref(), &mut tests);
    find_tests("tests/testsuite".as_ref(), &mut tests);
    tests.sort();

    return tests;

    fn find_tests(path: &Path, tests: &mut Vec<PathBuf>) {
        for f in path.read_dir().unwrap() {
            let f = f.unwrap();
            if f.file_type().unwrap().is_dir() {
                find_tests(&f.path(), tests);
                continue;
            }

            match f.path().extension().and_then(|s| s.to_str()) {
                Some("wast") | Some("wat") => {}
                Some("wasm") => panic!(
                    "use `*.wat` or `*.wast` instead of binaries: {:?}",
                    f.path()
                ),
                _ => continue,
            }
            tests.push(f.path());
        }
    }
}

/// Returns whether an entire test file is skipped.
///
/// Note that this is used to skip tests for all crates, not just one at a
/// time. There's further filters applied while testing.
fn skip_test(test: &Path, contents: &[u8]) -> bool {
    let broken = &[
        // I don't really have any idea what's going on with the expected syntax
        // errors and expected error messages in these tests. They seem like
        // they're from left field considering other conventions, so let's just
        // ignore these until the proposal is further along.
        "exception-handling/try_delegate.wast",
        "exception-handling/try_catch.wast",
        "exception-handling/throw.wast",
        // This is an empty file which currently doesn't parse
        "multi-memory/memory_copy1.wast",
        // the GC proposal isn't implemented yet
        "gc/gc-array.wat",
        "gc/gc-rec-sub.wat",
        "gc/gc-ref.wat",
        "gc/gc-ref-global-import.wat",
        "gc/gc-struct.wat",
        "gc/let.wat",
        "/proposals/gc/",
    ];
    let test_path = test.to_str().unwrap().replace("\\", "/"); // for windows paths
    if broken.iter().any(|x| test_path.contains(x)) {
        return true;
    }

    if let Ok(contents) = str::from_utf8(contents) {
        // Skip tests that are supposed to fail
        if contents.contains(";; ERROR") {
            return true;
        }
        // These tests are acually ones that run with the `*.wast` files from the
        // official test suite, and we slurp those up elsewhere anyway.
        if contents.contains("STDIN_FILE") {
            return true;
        }
    }

    false
}

#[derive(Default)]
struct TestState {
    ntests: AtomicUsize,
}

impl TestState {
    fn run_test(&self, test: &Path, contents: &[u8]) -> Result<()> {
        let result = match test.extension().and_then(|s| s.to_str()) {
            Some("wat") => self.test_wat(test),
            Some("wast") => self.test_wast(test, contents),
            _ => bail!("unknown file extension {:?}", test),
        };
        result.with_context(|| format!("failed test: {}", test.display()))
    }

    fn test_wat(&self, test: &Path) -> Result<()> {
        // First up test that we can parse the file and convert it to a binary
        // wasm file.
        let binary = wat::parse_file(test)?;
        self.bump_ntests();
        self.test_wasm(test, &binary, true)
            .context("failed testing the binary output of `wat`")?;
        Ok(())
    }

    fn test_wasm(&self, test: &Path, contents: &[u8], test_roundtrip: bool) -> Result<()> {
        self.test_wasm_valid(test, contents)
            .context("wasm isn't valid")?;

        // Test that we can print these bytes.
        let string = wasmprinter::print_bytes(contents).context("failed to print wasm")?;
        self.bump_ntests();
        // Snapshot these bytes.
        self.snapshot("print", test, &string)
            .context("failed to validate the `print` snapshot")?;
        self.bump_ntests();

        // If we can, convert the string back to bytes and assert it has the
        // same binary representation.
        if test_roundtrip {
            let binary2 =
                wat::parse_str(&string).context("failed to parse `wat` from `wasmprinter`")?;
            self.bump_ntests();
            self.binary_compare(&binary2, contents)
                .context("failed to compare original `wat` with roundtrip `wat`")?;
        }

        // Test that the `wasmprinter`-printed bytes have "pretty" whitespace
        // which means that all whitespace is either categorized as leading
        // whitespace or a single space. Examples of "bad whitespace" are:
        //
        // * trailing whitespace at the end of a line
        // * two spaces in a row
        //
        // Both of these cases indicate possible bugs in `wasmprinter` itself
        // which while they don't actually affect the meaning they do "affect"
        // humans reading the output.
        for token in wast::lexer::Lexer::new(&string).allow_confusing_unicode(true) {
            let ws = match token? {
                wast::lexer::Token::Whitespace(ws) => ws,
                _ => continue,
            };
            if ws.starts_with("\n") || ws == " " {
                continue;
            }
            let offset = ws.as_ptr() as usize - string.as_ptr() as usize;
            let span = wast::token::Span::from_offset(offset);
            let msg = format!("found non-one-length whitespace in `wasmprinter` output: {ws:?}");
            let mut err = wast::Error::new(span, msg);
            err.set_text(&string);
            return Err(err.into());
        }

        Ok(())
    }

    fn test_wast(&self, test: &Path, contents: &[u8]) -> Result<()> {
        let contents = str::from_utf8(contents)?;
        macro_rules! adjust {
            ($e:expr) => {{
                let mut e = wast::Error::from($e);
                e.set_path(test);
                e.set_text(contents);
                e
            }};
        }
        let mut lexer = Lexer::new(contents);
        lexer.allow_confusing_unicode(test.ends_with("names.wast"));
        let buf = ParseBuffer::new_with_lexer(lexer).map_err(|e| adjust!(e))?;
        let wast = parser::parse::<Wast>(&buf).map_err(|e| adjust!(e))?;
        self.bump_ntests();

        let errors = wast
            .directives
            .into_par_iter()
            .enumerate()
            .filter_map(|(index, directive)| {
                let span = directive.span();
                self.test_wast_directive(test, directive, index)
                    .with_context(|| {
                        let (line, col) = span.linecol_in(contents);
                        format!(
                            "failed directive on {}:{}:{}",
                            test.display(),
                            line + 1,
                            col + 1
                        )
                    })
                    .err()
            })
            .collect::<Vec<_>>();
        if errors.is_empty() {
            return Ok(());
        }
        let mut s = format!("{} test failures in {}:", errors.len(), test.display());
        for mut error in errors {
            if let Some(err) = error.downcast_mut::<wast::Error>() {
                err.set_path(test);
                err.set_text(contents);
            }
            s.push_str("\n\n\t--------------------------------\n\n\t");
            s.push_str(&format!("{:?}", error).replace("\n", "\n\t"));
        }
        bail!("{}", s)
    }

    fn test_wast_directive(&self, test: &Path, directive: WastDirective, idx: usize) -> Result<()> {
        // Only test parsing and encoding of modules which wasmparser doesn't
        // support test (basically just test `wast`, nothing else)
        let skip_verify =
            // This specific test contains a module along the lines of:
            //
            //  (module
            //   (type $t (func))
            //   (func $tf)
            //   (table $t (ref null $t) (elem $tf))
            //  )
            //
            // which doesn't currently validate since the injected element
            // segment has a type of `funcref` which isn't compatible with the
            // table's type. The spec interpreter thinks this should validate,
            // however, and I'm not entirely sure why.
            test.ends_with("function-references/br_table.wast");

        match directive {
            WastDirective::Wat(mut module) => {
                let actual = module.encode()?;
                self.bump_ntests(); // testing encode
                if skip_verify {
                    return Ok(());
                }
                let test_roundtrip = match module {
                    // Don't test the wasmprinter round trip since these bytes
                    // may not be in their canonical form (didn't come from the
                    // `wat` crate).
                    QuoteWat::Wat(Wat::Module(Module {
                        kind: ModuleKind::Binary(_),
                        ..
                    })) => false,

                    _ => true,
                };

                let mut test_path = test.to_path_buf();
                test_path.push(idx.to_string());

                self.test_wasm(&test_path, &actual, test_roundtrip)
                    .context("failed testing wasm binary produced by `wast`")?;
            }

            WastDirective::AssertMalformed {
                span: _,
                mut module,
                message,
            }
            | WastDirective::AssertInvalid {
                mut module,
                message,
                span: _,
            } => {
                let result = module.encode().map_err(|e| e.into()).and_then(|wasm| {
                    // TODO: when memory64 merges into the proper spec then this
                    // should be removed since it will presumably no longer be a
                    // text-format error but rather a validation error.
                    // Currently all non-memory64 proposals assert that this
                    // offset is a text-parser error, whereas with memory64
                    // support that error is deferred until later.
                    if !test.iter().any(|t| t == "memory64") {
                        if let QuoteWat::QuoteModule(_, src) = module {
                            if src
                                .iter()
                                .filter_map(|(_, s)| str::from_utf8(s).ok())
                                .any(|s| s.contains("offset=4294967296"))
                            {
                                bail!("i32 constant out of bounds");
                            }
                        }
                    }

                    self.test_wasm_valid(test, &wasm)
                });
                if skip_verify {
                    return Ok(());
                }
                match result {
                    Ok(_) => bail!(
                        "encoded and validated successfully but should have failed with: {}",
                        message,
                    ),
                    Err(e) => {
                        if error_matches(&format!("{:?}", e), message) {
                            self.bump_ntests();
                            return Ok(());
                        }
                        bail!("bad error: {:?}\nshould have failed with: {:?}", e, message);
                    }
                }
            }

            // This test suite doesn't actually execute any wasm code, so ignore
            // all of these assertions.
            WastDirective::Register { .. }
            | WastDirective::Invoke(_)
            | WastDirective::AssertTrap { .. }
            | WastDirective::AssertReturn { .. }
            | WastDirective::AssertExhaustion { .. }
            | WastDirective::AssertUnlinkable { .. }
            | WastDirective::AssertException { .. } => {}
        }
        Ok(())
    }

    fn test_wasm_valid(&self, test: &Path, contents: &[u8]) -> Result<()> {
        self.wasmparser_validator_for(test).validate_all(contents)?;
        self.bump_ntests();
        Ok(())
    }

    /// Compare the test result with a snapshot stored in the repository.
    ///
    /// Works great for tools like wasmprinter for which having a nice overview of what effect the
    /// changes cause.
    fn snapshot(&self, kind: &str, path: &Path, contents: &str) -> Result<()> {
        let contents = contents.replace("\r\n", "\n");
        let bless = std::env::var_os("BLESS").is_some();
        let snapshot_dir = ["tests", "snapshots"]
            .into_iter()
            .collect::<std::path::PathBuf>();
        let test_name = path
            .iter()
            .skip_while(|&c| c != std::ffi::OsStr::new("tests"))
            .skip(1)
            .collect::<std::path::PathBuf>();
        let mut snapshot_name = test_name.into_os_string();
        snapshot_name.push(".");
        snapshot_name.push(kind);
        let snapshot_path = snapshot_dir.join(snapshot_name);
        if bless {
            std::fs::create_dir_all(snapshot_path.parent().unwrap()).with_context(|| {
                format!("could not create the snapshot dir {:?}", snapshot_path)
            })?;
            std::fs::write(&snapshot_path, contents).with_context(|| {
                format!("could not write out the snapshot to {:?}", snapshot_path)
            })?;
        } else {
            let snapshot = std::fs::read(snapshot_path)
                .context("could not read the snapshot, try `env BLESS=1`")?;
            let snapshot =
                std::str::from_utf8(&snapshot).context("can't decode snapshot as utf-8")?;
            // Handle git possibly doing some newline shenanigans on windows.
            let snapshot = snapshot.replace("\r\n", "\n");
            if snapshot != contents {
                let mut result = String::with_capacity(snapshot.len());
                for diff in diff::lines(&snapshot, &contents) {
                    match diff {
                        diff::Result::Left(s) => {
                            result.push_str("-");
                            result.push_str(s);
                        }
                        diff::Result::Right(s) => {
                            result.push_str("+");
                            result.push_str(s);
                        }
                        diff::Result::Both(s, _) => {
                            result.push_str(" ");
                            result.push_str(s);
                        }
                    }
                    result.push_str("\n");
                }
                anyhow::bail!(
                    "snapshot does not match the expected result, try `env BLESS=1`\n{}",
                    result
                );
            }
        }
        Ok(())
    }

    /// Compare the `actual` and `expected`, asserting that they are the same.
    ///
    /// If they are not equal this attempts to produce as nice of an error
    /// message as it can to help narrow down on where the differences lie.
    fn binary_compare(&self, actual: &[u8], expected: &[u8]) -> Result<()> {
        if actual == expected {
            self.bump_ntests();
            return Ok(());
        }

        let difference = actual
            .iter()
            .enumerate()
            .zip(expected)
            .find(|((_, actual), expected)| actual != expected);
        let pos = match difference {
            Some(((pos, _), _)) => format!("at byte {} ({0:#x})", pos),
            None => format!("by being too small"),
        };
        let mut msg = format!("error: actual wasm differs {} from expected wasm\n", pos);

        if let Some(((pos, _), _)) = difference {
            msg.push_str(&format!("  {:4} |   {:#04x}\n", pos - 2, actual[pos - 2]));
            msg.push_str(&format!("  {:4} |   {:#04x}\n", pos - 1, actual[pos - 1]));
            msg.push_str(&format!("  {:4} | - {:#04x}\n", pos, expected[pos]));
            msg.push_str(&format!("       | + {:#04x}\n", actual[pos]));
        }

        if let Ok(actual) = self.dump(&actual) {
            if let Ok(expected) = self.dump(&expected) {
                let mut actual = actual.lines();
                let mut expected = expected.lines();
                let mut differences = 0;
                let mut last_dots = false;
                while differences < 5 {
                    let actual_state = match actual.next() {
                        Some(s) => s,
                        None => break,
                    };
                    let expected_state = match expected.next() {
                        Some(s) => s,
                        None => break,
                    };

                    if actual_state == expected_state {
                        if differences > 0 && !last_dots {
                            msg.push_str(&format!(" ...\n"));
                            last_dots = true;
                        }
                        continue;
                    }
                    last_dots = false;

                    if differences == 0 {
                        msg.push_str("\n\n");
                    }
                    msg.push_str(&format!("- {}\n", expected_state));
                    msg.push_str(&format!("+ {}\n", actual_state));
                    differences += 1;
                }
            }
        }

        bail!("{}", msg);
    }

    fn dump(&self, bytes: &[u8]) -> Result<String> {
        let mut dump = Command::new(env!("CARGO_BIN_EXE_wasm-tools"))
            .arg("dump")
            .stdin(Stdio::piped())
            .stdout(Stdio::piped())
            .spawn()?;
        dump.stdin.take().unwrap().write_all(bytes)?;
        let mut stdout = String::new();
        dump.stdout.take().unwrap().read_to_string(&mut stdout)?;
        if dump.wait()?.success() {
            bail!("dump subcommand failed");
        }
        Ok(stdout)
    }

    fn wasmparser_validator_for(&self, test: &Path) -> Validator {
        let mut features = WasmFeatures {
            threads: true,
            reference_types: true,
            simd: true,
            relaxed_simd: true,
            exceptions: true,
            bulk_memory: true,
            tail_call: true,
            component_model: false,
            floats: true,
            multi_value: true,
            multi_memory: true,
            memory64: true,
            extended_const: true,
            saturating_float_to_int: true,
            sign_extension: true,
            mutable_global: true,
<<<<<<< HEAD
            precheck: true,
=======
            function_references: true,
            memory_control: true,
            gc: true,
>>>>>>> eb0266b8
        };
        for part in test.iter().filter_map(|t| t.to_str()) {
            match part {
                "testsuite" => features = WasmFeatures::default(),
                "missing-features" => {
                    features = WasmFeatures::default();
                    features.simd = false;
                    features.reference_types = false;
                    features.multi_value = false;
                    features.sign_extension = false;
                    features.saturating_float_to_int = false;
                    features.mutable_global = false;
                    features.bulk_memory = false;
                    features.function_references = false;
                    features.gc = false;
                }
                "floats-disabled.wast" => features.floats = false,
                "threads" => {
                    features.threads = true;
                    features.bulk_memory = false;
                    features.reference_types = false;
                }
                "simd" => features.simd = true,
                "exception-handling" => features.exceptions = true,
                "tail-call" => features.tail_call = true,
                "memory64" => {
                    features.memory64 = true;
                    features.reference_types = false;
                }
                "component-model" => features.component_model = true,
                "multi-memory" => features.multi_memory = true,
                "extended-const" => features.extended_const = true,
                "function-references" => features.function_references = true,
                "relaxed-simd" => features.relaxed_simd = true,
                "reference-types" => features.reference_types = true,
                "gc" => features.gc = true,
                _ => {}
            }
        }
        Validator::new_with_features(features)
    }

    fn bump_ntests(&self) {
        self.ntests.fetch_add(1, SeqCst);
    }
}

fn error_matches(error: &str, message: &str) -> bool {
    if error.contains(message) {
        return true;
    }
    if message == "unknown operator"
        || message == "unexpected token"
        || message == "wrong number of lane literals"
        || message == "type mismatch"
        || message == "malformed lane index"
        || message == "expected i8 literal"
        || message == "invalid lane length"
        || message == "unclosed annotation"
        || message == "malformed annotation id"
        || message == "alignment must be a power of two"
        || message == "i32 constant out of range"
    {
        return error.contains("expected ")
            || error.contains("constant out of range")
            || error.contains("extra tokens remaining");
    }

    if message == "illegal character" {
        return error.contains("unexpected character");
    }

    if message == "unclosed string" {
        return error.contains("unexpected end-of-file");
    }

    if message == "malformed UTF-8 encoding" {
        return error.contains("invalid UTF-8 encoding");
    }

    if message == "duplicate identifier" {
        return error.contains("duplicate") && error.contains("identifier");
    }

    if message == "unknown memory" {
        return error.contains("no linear memories are present");
    }

    // wasmparser differentiates these cases, the spec interpreter apparently
    // doesn't
    if message == "function and code section have inconsistent lengths" {
        return error.contains("code section without function section");
    }

    // This test in binary.wast uses a section id implemented by other
    // proposals, so it's valid from wasmparser's point of view
    if message == "malformed section id" {
        return error.contains("unexpected end-of-file");
    }

    // The spec interpreter will apparently read beyond the limits of a section
    // as defined by its size to parse a function, wasmparser doesn't do that.
    // That means that the error message here is legitimately different.
    if message == "section size mismatch" {
        return error.contains("control frames remain at end of function");
    }

    if message == "malformed import kind" {
        return error.contains("invalid leading byte")
            // wasmparser understands more import kinds than the default spec
            // interpreter
            || error.contains("unexpected end-of-file");
    }

    if message == "integer representation too long" {
        // wasmparser implements more features than the default spec
        // interpreter, so these error looks different.
        return error.contains("invalid memory limits flags")
            || error.contains("invalid table resizable limits flags")
            // different error message for types
            || error.contains("invalid leading byte")
            // the spec interpreter will read past section boundaries when
            // decoding, wasmparser won't, producing different errors.
            || error.contains("unexpected end-of-file")
            || error.contains("malformed section id");
    }

    if message == "integer too large" {
        // wasmparser implements more features than the default spec
        // interpreter, so these error looks different.
        return error.contains("threads must be enabled for shared memories")
            || error.contains("invalid table resizable limits flags")
            // honestly this feels like the spec interpreter is just weird
            || error.contains("unexpected end-of-file")
            // This mostly comes from the memory64/binary-leb128.wast test file
            // which I think is largely busted as it looks like a bunch of lebs
            // were inflated to a larger size while not updating the binary
            // encoding of the size of the section.
            || error.contains("invalid var_u32: integer representation too long")
            || error.contains("malformed section id");
    }

    // wasmparser blames a truncated file here, the spec interpreter blames the
    // section counts/lengths.
    if message == "length out of bounds" || message == "unexpected end of section or function" {
        return error.contains("unexpected end-of-file")
            || error.contains("control frames remain at end of function")
            // This is the same case as "unexpected end" (below) but in
            // function-references fsr it includes "of section or function"
            || error.contains("type index out of bounds");
    }

    // binary.wast includes a test in which a 0b (End) is eaten by a botched
    // br_table.  The test assumes that the parser (not the validator) errors on
    // a missing End before failing to validate the botched instruction.  However
    // wasmparser fails to validate the botched instruction first
    if message == "unexpected end" {
        return error.contains("type index out of bounds");
    }

    if message == "unexpected content after last section" {
        return error.contains("section out of order");
    }

    if message == "malformed limits flags" {
        return error.contains("invalid memory limits flags");
    }

    if message == "zero flag expected" {
        return error.contains("zero byte expected")
            // wasmparser defers some of these errors to validation
            || error.contains("trailing bytes at end of section");
    }

    if message == "junk after last section" {
        return error.contains("section out of order");
    }

    // Our error for these tests is happening as a parser error of
    // the text file, not a validation error of the binary.
    if message == "memory size must be at most 65536 pages (4GiB)" {
        return error.contains("invalid u32 number: constant out of range");
    }

    // The test suite includes "bad opcodes" that later became valid opcodes
    // (0xd3, function references proposal). However, they are still not constant
    // expressions, so we can sidestep by checking for that error instead
    if message == "illegal opcode" {
        return error.contains("constant expression required");
    }
    if message == "unknown global" {
        return error.contains("global.get of locally defined global");
    }

    if message == "immutable global" {
        return error.contains("global is immutable");
    }

    return false;
}<|MERGE_RESOLUTION|>--- conflicted
+++ resolved
@@ -571,13 +571,10 @@
             saturating_float_to_int: true,
             sign_extension: true,
             mutable_global: true,
-<<<<<<< HEAD
             precheck: true,
-=======
             function_references: true,
             memory_control: true,
             gc: true,
->>>>>>> eb0266b8
         };
         for part in test.iter().filter_map(|t| t.to_str()) {
             match part {
