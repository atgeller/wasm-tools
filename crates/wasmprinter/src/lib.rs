--- conflicted
+++ resolved
@@ -56,11 +56,7 @@
 
 #[derive(Default)]
 struct CoreState {
-<<<<<<< HEAD
-    types: Vec<Option<IndexedFuncType>>,
-=======
     types: Vec<Option<Type>>,
->>>>>>> eb0266b8
     funcs: u32,
     memories: u32,
     tags: u32,
