--- conflicted
+++ resolved
@@ -55,13 +55,8 @@
         let (ty, kind) = if let Some(import) = parser.parse()? {
             (parser.parse()?, FuncKind::Import(import))
         } else {
-<<<<<<< HEAD
-            let ty: TypeUse<IndexedFunctionType> = parser.parse()?;
-            let locals = Local::parse_remainder(parser)?;
-=======
             let ty = parser.parse()?;
             let locals = Local::parse_remainder(parser)?.into();
->>>>>>> 39a60291
             (
                 ty,
                 FuncKind::Inline {
