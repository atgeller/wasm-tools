use crate::core::*;
use crate::gensym;
use crate::token::{Index, Span};
use std::collections::HashMap;

pub fn expand<'a>(fields: &mut Vec<ModuleField<'a>>) {
    let mut expander = Expander::default();
    expander.process(fields);
}

#[derive(Default)]
pub(crate) struct Expander<'a> {
    // Maps used to "intern" types. These maps are populated as type annotations
    // are seen and inline type annotations use previously defined ones if
    // there's a match.
    func_type_to_idx: HashMap<FuncKey<'a>, Index<'a>>,

    /// Fields, during processing, which should be prepended to the
    /// currently-being-processed field. This should always be empty after
    /// processing is complete.
    to_prepend: Vec<ModuleField<'a>>,
}

impl<'a> Expander<'a> {
    fn process(&mut self, fields: &mut Vec<ModuleField<'a>>) {
        // Next we expand "header" fields which are those like types and
        // imports. In this context "header" is defined by the previous
        // `process_imports_early` annotation.
        let mut cur = 0;
        while cur < fields.len() {
            self.expand_header(&mut fields[cur]);
            for item in self.to_prepend.drain(..) {
                fields.insert(cur, item);
                cur += 1;
            }
            cur += 1;
        }

        // Next after we've done that we expand remaining fields. Note that
        // after this we actually append instead of prepend. This is because
        // injected types are intended to come at the end of the type section
        // and types will be sorted before all other items processed here in the
        // final module anyway.
        for field in fields.iter_mut() {
            self.expand(field);
        }
        fields.append(&mut self.to_prepend);
    }

    fn expand_header(&mut self, item: &mut ModuleField<'a>) {
        match item {
            ModuleField::Type(ty) => {
                let id = gensym::fill(ty.span, &mut ty.id);
                match &mut ty.def {
                    TypeDef::Func(f) => {
                        f.key().insert(self, Index::Id(id));
                    }
                    TypeDef::Array(_) | TypeDef::Struct(_) => {}
                }
            }
            _ => {}
        }
    }

    fn expand(&mut self, item: &mut ModuleField<'a>) {
        match item {
            // This is pre-expanded above
            ModuleField::Type(_) => {}
            ModuleField::Rec(_) => {}

            ModuleField::Import(i) => {
                self.expand_item_sig(&mut i.item);
            }
            ModuleField::Func(f) => {
                self.expand_type_use(&mut f.ty);
                if let FuncKind::Inline { expression, .. } = &mut f.kind {
                    self.expand_expression(expression);
                }
            }
            ModuleField::Global(g) => {
                if let GlobalKind::Inline(expr) = &mut g.kind {
                    self.expand_expression(expr);
                }
            }
            ModuleField::Data(d) => {
                if let DataKind::Active { offset, .. } = &mut d.kind {
                    self.expand_expression(offset);
                }
            }
            ModuleField::Elem(e) => {
                if let ElemKind::Active { offset, .. } = &mut e.kind {
                    self.expand_expression(offset);
                }
                if let ElemPayload::Exprs { exprs, .. } = &mut e.payload {
                    for expr in exprs {
                        self.expand_expression(expr);
                    }
                }
            }
            ModuleField::Tag(t) => match &mut t.ty {
                TagType::Exception(ty) => {
                    self.expand_type_use(ty);
                }
            },

            ModuleField::Table(t) => match &mut t.kind {
                TableKind::Normal { init_expr, .. } => {
                    if let Some(expr) = init_expr {
                        self.expand_expression(expr);
                    }
                }
                TableKind::Import { .. } | TableKind::Inline { .. } => {}
            },

            ModuleField::Memory(_)
            | ModuleField::Start(_)
            | ModuleField::Export(_)
            | ModuleField::Custom(_) => {}
        }
    }

    fn expand_item_sig(&mut self, item: &mut ItemSig<'a>) {
        match &mut item.kind {
            ItemKind::Func(t) | ItemKind::Tag(TagType::Exception(t)) => {
                self.expand_type_use(t);
            }
            ItemKind::Global(_) | ItemKind::Table(_) | ItemKind::Memory(_) => {}
        }
    }

    fn expand_expression(&mut self, expr: &mut Expression<'a>) {
        for instr in expr.instrs.iter_mut() {
            self.expand_instr(instr);
        }
    }

    fn expand_instr(&mut self, instr: &mut Instruction<'a>) {
        match instr {
            Instruction::Block(bt)
            | Instruction::If(bt)
<<<<<<< HEAD
            | Instruction::Loop(bt) => {
=======
            | Instruction::Loop(bt)
            | Instruction::Let(LetType { block: bt, .. })
            | Instruction::Try(bt)
            | Instruction::TryTable(TryTable { block: bt, .. }) => {
>>>>>>> 39a60291
                // No expansion necessary, a type reference is already here.
                // We'll verify that it's the same as the inline type, if any,
                // later.
                if bt.ty.index.is_some() {
                    return;
                }

                match &bt.ty.inline {
                    // Only actually expand `TypeUse` with an index which appends a
                    // type if it looks like we need one. This way if the
                    // multi-value proposal isn't enabled and/or used we won't
                    // encode it.
                    Some(inline) => {
                        if inline.params.len() == 0 && inline.results.len() <= 1 {
                            return;
                        }
                    }

                    // If we didn't have either an index or an inline type
                    // listed then assume our block has no inputs/outputs, so
                    // fill in the inline type here.
                    //
                    // Do not fall through to expanding the `TypeUse` because
                    // this doesn't force an empty function type to go into the
                    // type section.
                    None => {
                        bt.ty.inline = Some(IndexedFunctionType::default());
                        return;
                    }
                }
                self.expand_type_use(&mut bt.ty);
            }/*
            Instruction::FuncBind(b) => {
                self.expand_type_use(&mut b.ty);
            }*/
            Instruction::CallIndirect(c) | Instruction::ReturnCallIndirect(c) => {
                self.expand_type_use(&mut c.ty);
            }
            _ => {}
        }
    }

    fn expand_type_use<T>(&mut self, item: &mut TypeUse<'a, T>) -> Index<'a>
    where
        T: TypeReference<'a>,
    {
        if let Some(idx) = &item.index {
            return *idx;
        }
        let key = match item.inline.as_mut() {
            Some(ty) => {
                ty.expand(self);
                ty.key()
            }
            None => T::default().key(),
        };
        let span = Span::from_offset(0); // FIXME(#613): don't manufacture
        let idx = self.key_to_idx(span, key);
        item.index = Some(idx);
        idx
    }

    fn key_to_idx(&mut self, span: Span, key: impl TypeKey<'a>) -> Index<'a> {
        // First see if this `key` already exists in the type definitions we've
        // seen so far...
        if let Some(idx) = key.lookup(self) {
            return idx;
        }

        // ... and failing that we insert a new type definition.
        let id = gensym::gen(span);
        self.to_prepend.push(ModuleField::Type(Type {
            span,
            id: Some(id),
            name: None,
            def: key.to_def(span),
            parent: None,
            final_type: None,
        }));
        let idx = Index::Id(id);
        key.insert(self, idx);
        idx
    }
}

pub(crate) trait TypeReference<'a>: Default {
    type Key: TypeKey<'a>;
    fn key(&self) -> Self::Key;
    fn expand(&mut self, cx: &mut Expander<'a>);
}

pub(crate) trait TypeKey<'a> {
    fn lookup(&self, cx: &Expander<'a>) -> Option<Index<'a>>;
    fn to_def(&self, span: Span) -> TypeDef<'a>;
    fn insert(&self, cx: &mut Expander<'a>, id: Index<'a>);
}

pub(crate) type FuncKey<'a> = (Box<[ValType<'a>]>, Box<[Constraint<'a>]>, Box<[ValType<'a>]>, Box<[Constraint<'a>]>);
/*
impl<'a> TypeReference<'a> for FunctionType<'a> {
    type Key = FuncKey<'a>;

    fn key(&self) -> Self::Key {
        let params = self.params.iter().map(|p| p.2).collect();
        let results = self.results.clone();
        (params, results)
    }

    fn expand(&mut self, _cx: &mut Expander<'a>) {}
}*/

impl<'a> TypeReference<'a> for IndexedFunctionType<'a> {
    type Key = FuncKey<'a>;

    fn key(&self) -> Self::Key {
        let params = self.params.iter().map(|p| p.2).collect();
        let results = self
            .results
            .iter().
            map(|(_,_,vt)| vt.clone()).
            collect();
        (params, self.pre_constraints.clone(), results, self.post_constraints.clone())
    }

    fn expand(&mut self, _cx: &mut Expander<'a>) {}
}

impl<'a> TypeKey<'a> for FuncKey<'a> {
    fn lookup(&self, cx: &Expander<'a>) -> Option<Index<'a>> {
        cx.func_type_to_idx.get(self).cloned()
    }

    fn to_def(&self, _span: Span) -> TypeDef<'a> {
        TypeDef::Func(IndexedFunctionType {
            params: self.0.iter().map(|t| (None, None, *t)).collect(),
            pre_constraints: self.1.clone(),
            results: self.2.iter().map(|t| (None, None, *t)).collect(),
            post_constraints: self.3.clone(),
        })
    }

    fn insert(&self, cx: &mut Expander<'a>, idx: Index<'a>) {
        cx.func_type_to_idx.entry(self.clone()).or_insert(idx);
    }
}<|MERGE_RESOLUTION|>--- conflicted
+++ resolved
@@ -138,14 +138,9 @@
         match instr {
             Instruction::Block(bt)
             | Instruction::If(bt)
-<<<<<<< HEAD
-            | Instruction::Loop(bt) => {
-=======
             | Instruction::Loop(bt)
-            | Instruction::Let(LetType { block: bt, .. })
             | Instruction::Try(bt)
             | Instruction::TryTable(TryTable { block: bt, .. }) => {
->>>>>>> 39a60291
                 // No expansion necessary, a type reference is already here.
                 // We'll verify that it's the same as the inline type, if any,
                 // later.
