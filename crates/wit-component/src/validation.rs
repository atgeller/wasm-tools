use crate::metadata::{Bindgen, ModuleMetadata};
use anyhow::{anyhow, bail, Context, Result};
use indexmap::{map::Entry, IndexMap, IndexSet};
use wasmparser::names::{KebabName, KebabNameKind};
use wasmparser::{
    types::Types, ComponentExternName, Encoding, ExternalKind, FuncType, Parser, Payload, TypeRef,
    ValType, ValidPayload, Validator,
};
use wit_parser::{
    abi::{AbiVariant, WasmSignature, WasmType},
    Function, InterfaceId, PackageName, Resolve, WorldId, WorldItem, WorldKey,
};

fn is_canonical_function(name: &str) -> bool {
    name.starts_with("cabi_") || name.starts_with("canonical_abi_")
}

fn wasm_sig_to_func_type(signature: WasmSignature) -> FuncType {
    fn from_wasm_type(ty: &WasmType) -> ValType {
        match ty {
            WasmType::I32 => ValType::I32,
            WasmType::I64 => ValType::I64,
            WasmType::F32 => ValType::F32,
            WasmType::F64 => ValType::F64,
        }
    }

    FuncType::new(
        signature.params.iter().map(from_wasm_type),
        signature.results.iter().map(from_wasm_type),
    )
}

pub const MAIN_MODULE_IMPORT_NAME: &str = "__main_module__";

/// The module name used when a top-level function in a world is imported into a
/// core wasm module. Note that this is not a valid WIT identifier to avoid
/// clashes with valid WIT interfaces. This is also not empty because LLVM
/// interprets an empty module import string as "not specified" which means it
/// turns into `env`.
pub const BARE_FUNC_MODULE_NAME: &str = "$root";

/// Metadata about a validated module and what was found internally.
///
/// All imports to the module are described by the union of `required_imports`
/// and `adapters_required`.
///
/// This structure is created by the `validate_module` function.
pub struct ValidatedModule<'a> {
    /// The required imports into this module which are to be satisfied by
    /// imported component model instances.
    ///
    /// The key of this map is the name of the interface that the module imports
    /// from and the value is the set of functions required from that interface.
    /// This is used to generate an appropriate instance import in the generated
    /// component which imports only the set of required functions.
    pub required_imports: IndexMap<&'a str, IndexSet<&'a str>>,

    /// This is the set of imports into the module which were not satisfied by
    /// imported interfaces but are required to be satisfied by adapter modules.
    ///
    /// The key of this map is the name of the adapter that was imported into
    /// the module and the value is a further map from function to function type
    /// as required by this module. This map is used to shrink adapter modules
    /// to the precise size required for this module by ensuring it doesn't
    /// export (and subsequently import) extraneous functions.
    pub adapters_required: IndexMap<&'a str, IndexMap<&'a str, FuncType>>,

    /// Whether or not this module exported a linear memory.
    pub has_memory: bool,

    /// Whether or not this module exported a `cabi_realloc` function.
    pub realloc: Option<&'a str>,

    /// Whether or not this module exported a `cabi_realloc_adapter` function.
    pub adapter_realloc: Option<&'a str>,

    /// The original metadata specified for this module.
    pub metadata: &'a ModuleMetadata,
}

/// This function validates the following:
///
/// * The `bytes` represent a valid core WebAssembly module.
/// * The module's imports are all satisfied by the given `imports` interfaces
///   or the `adapters` set.
/// * The given default and exported interfaces are satisfied by the module's
///   exports.
///
/// The `ValidatedModule` return value contains the metadata which describes the
/// input module on success. This is then further used to generate a component
/// for this module.
pub fn validate_module<'a>(
    bytes: &'a [u8],
    metadata: &'a Bindgen,
    exports: &IndexSet<WorldKey>,
    adapters: &IndexSet<&str>,
) -> Result<ValidatedModule<'a>> {
    let mut validator = Validator::new();
    let mut types = None;
    let mut import_funcs = IndexMap::new();
    let mut export_funcs = IndexMap::new();
    let mut ret = ValidatedModule {
        required_imports: Default::default(),
        adapters_required: Default::default(),
        has_memory: false,
        realloc: None,
        adapter_realloc: None,
        metadata: &metadata.metadata,
    };

    for payload in Parser::new(0).parse_all(bytes) {
        let payload = payload?;
        if let ValidPayload::End(tys) = validator.payload(&payload)? {
            types = Some(tys);
            break;
        }

        match payload {
            Payload::Version { encoding, .. } if encoding != Encoding::Module => {
                bail!("data is not a WebAssembly module");
            }
            Payload::ImportSection(s) => {
                for import in s {
                    let import = import?;
                    match import.ty {
                        TypeRef::Func(ty) => {
                            let map = match import_funcs.entry(import.module) {
                                Entry::Occupied(e) => e.into_mut(),
                                Entry::Vacant(e) => e.insert(IndexMap::new()),
                            };

                            assert!(map.insert(import.name, ty).is_none());
                        }
                        _ => bail!("module is only allowed to import functions"),
                    }
                }
            }
            Payload::ExportSection(s) => {
                for export in s {
                    let export = export?;

                    match export.kind {
                        ExternalKind::Func => {
                            if is_canonical_function(export.name) {
                                // TODO: validate that the cabi_realloc
                                // function is [i32, i32, i32, i32] -> [i32]
                                if export.name == "cabi_realloc"
                                    || export.name == "canonical_abi_realloc"
                                {
                                    ret.realloc = Some(export.name);
                                }
                                if export.name == "cabi_realloc_adapter" {
                                    ret.adapter_realloc = Some(export.name);
                                }
                                continue;
                            }

                            assert!(export_funcs.insert(export.name, export.index).is_none())
                        }
                        ExternalKind::Memory => {
                            if export.name == "memory" {
                                ret.has_memory = true;
                            }
                        }
                        _ => continue,
                    }
                }
            }
            _ => continue,
        }
    }

    let types = types.unwrap();
    let world = &metadata.resolve.worlds[metadata.world];

    for (name, funcs) in &import_funcs {
        // An empty module name is indicative of the top-level import namespace,
        // so look for top-level functions here.
        if *name == BARE_FUNC_MODULE_NAME {
            validate_imports_top_level(&metadata.resolve, metadata.world, funcs, &types)?;
            let funcs = funcs.keys().cloned().collect();
            let prev = ret.required_imports.insert(BARE_FUNC_MODULE_NAME, funcs);
            assert!(prev.is_none());
            continue;
        }

        match world.imports.get(&world_key(&metadata.resolve, name)) {
            Some(WorldItem::Interface(interface)) => {
                let funcs =
                    validate_imported_interface(&metadata.resolve, *interface, name, funcs, &types)
                        .with_context(|| format!("failed to validate import interface `{name}`"))?;
                let prev = ret.required_imports.insert(name, funcs);
                assert!(prev.is_none());
            }
            None if adapters.contains(name) => {
                let map = ret.adapters_required.entry(name).or_default();
                for (func, ty) in funcs {
                    let ty = types.func_type_at(*ty).unwrap();
                    map.insert(func, ty.clone().into());
                }
            }
            None | Some(WorldItem::Function(_) | WorldItem::Type(_)) => {
                bail!("module requires an import interface named `{}`", name)
            }
        }
    }

    for name in exports {
        validate_exported_item(
            &metadata.resolve,
            &world.exports[name],
            &metadata.resolve.name_world_key(name),
            &export_funcs,
            &types,
        )?;
    }

    Ok(ret)
}

/// Validation information from an "adapter module" which is distinct from a
/// "main module" validated above.
///
/// This is created by the `validate_adapter_module` function.
pub struct ValidatedAdapter<'a> {
    /// If specified this is the list of required imports from the original set
    /// of possible imports along with the set of functions required from each
    /// imported interface.
    pub required_imports: IndexMap<String, IndexSet<&'a str>>,

    /// This is the module and field name of the memory import, if one is
    /// specified.
    ///
    /// Due to LLVM codegen this is typically `env::memory` as a totally separate
    /// import from the `required_import` above.
    pub needs_memory: Option<(String, String)>,

    /// Set of names required to be exported from the main module which are
    /// imported by this adapter through the `__main_module__` synthetic export.
    /// This is how the WASI adapter imports `_start`, for example.
    pub needs_core_exports: IndexSet<String>,

    /// Name of the exported function to use for the realloc canonical option
    /// for lowering imports.
    pub import_realloc: Option<String>,

    /// Same as `import_realloc`, but for exported interfaces.
    pub export_realloc: Option<String>,

    /// Metadata about the original adapter module.
    pub metadata: &'a ModuleMetadata,
}

/// This function will validate the `bytes` provided as a wasm adapter module.
/// Notably this will validate the wasm module itself in addition to ensuring
/// that it has the "shape" of an adapter module. Current constraints are:
///
/// * The adapter module can import only one memory
/// * The adapter module can only import from the name of `interface` specified,
///   and all function imports must match the `required` types which correspond
///   to the lowered types of the functions in `interface`.
///
/// The wasm module passed into this function is the output of the GC pass of an
/// adapter module's original source. This means that the adapter module is
/// already minimized and this is a double-check that the minimization pass
/// didn't accidentally break the wasm module.
pub fn validate_adapter_module<'a>(
    bytes: &[u8],
    resolve: &'a Resolve,
    world: WorldId,
    metadata: &'a ModuleMetadata,
    required: &IndexMap<String, FuncType>,
) -> Result<ValidatedAdapter<'a>> {
    let mut validator = Validator::new();
    let mut import_funcs = IndexMap::new();
    let mut export_funcs = IndexMap::new();
    let mut types = None;
    let mut funcs = Vec::new();
    let mut ret = ValidatedAdapter {
        required_imports: Default::default(),
        needs_memory: None,
        needs_core_exports: Default::default(),
        import_realloc: None,
        export_realloc: None,
        metadata,
    };

    for payload in Parser::new(0).parse_all(bytes) {
        let payload = payload?;
        match validator.payload(&payload)? {
            ValidPayload::End(tys) => {
                types = Some(tys);
                break;
            }
            ValidPayload::Func(validator, body) => {
                funcs.push((validator, body));
            }
            _ => {}
        }

        match payload {
            Payload::Version { encoding, .. } if encoding != Encoding::Module => {
                bail!("data is not a WebAssembly module");
            }

            Payload::ImportSection(s) => {
                for import in s {
                    let import = import?;
                    match import.ty {
                        TypeRef::Func(ty) => {
                            let map = match import_funcs.entry(import.module) {
                                Entry::Occupied(e) => e.into_mut(),
                                Entry::Vacant(e) => e.insert(IndexMap::new()),
                            };

                            assert!(map.insert(import.name, ty).is_none());
                        }

                        // A memory is allowed to be imported into the adapter
                        // module so that's skipped here
                        TypeRef::Memory(_) => {
                            ret.needs_memory =
                                Some((import.module.to_string(), import.name.to_string()));
                        }

                        _ => {
                            bail!("adapter module is only allowed to import functions and memories")
                        }
                    }
                }
            }
            Payload::ExportSection(s) => {
                for export in s {
                    let export = export?;

                    match export.kind {
                        ExternalKind::Func => {
                            export_funcs.insert(export.name, export.index);
                            if export.name == "cabi_export_realloc" {
                                ret.export_realloc = Some(export.name.to_string());
                            }
                            if export.name == "cabi_import_realloc" {
                                ret.import_realloc = Some(export.name.to_string());
                            }
                        }
                        _ => continue,
                    }
                }
            }
            _ => continue,
        }
    }

    let mut resources = Default::default();
    for (validator, body) in funcs {
        let mut validator = validator.into_validator(resources);
        validator.validate(&body)?;
        resources = validator.into_allocations();
    }

    let types = types.unwrap();
    for (name, funcs) in import_funcs {
        if name == MAIN_MODULE_IMPORT_NAME {
            ret.needs_core_exports
                .extend(funcs.iter().map(|(name, _ty)| name.to_string()));
            continue;
        }

        // An empty module name is indicative of the top-level import namespace,
        // so look for top-level functions here.
        if name == BARE_FUNC_MODULE_NAME {
            validate_imports_top_level(&resolve, world, &funcs, &types)?;
            let funcs = resolve.worlds[world]
                .imports
                .iter()
                .filter_map(|(name, item)| {
                    let name = match name {
                        WorldKey::Name(name) => name,
                        WorldKey::Interface(_) => return None,
                    };
                    match item {
                        WorldItem::Function(_) if funcs.contains_key(name.as_str()) => {
                            Some(name.as_str())
                        }
                        _ => None,
                    }
                })
                .collect();
            ret.required_imports
                .insert(BARE_FUNC_MODULE_NAME.to_string(), funcs);
            continue;
        }

        match resolve.worlds[world].imports.get(&world_key(resolve, name)) {
            Some(WorldItem::Interface(interface)) => {
                validate_imported_interface(resolve, *interface, name, &funcs, &types)
                    .with_context(|| format!("failed to validate import interface `{name}`"))?;
                let funcs = resolve.interfaces[*interface]
                    .functions
                    .keys()
                    .map(|s| s.as_str())
                    .filter(|s| funcs.contains_key(s))
                    .collect();
                let prev = ret.required_imports.insert(name.to_string(), funcs);
                assert!(prev.is_none());
            }
            None | Some(WorldItem::Function(_) | WorldItem::Type(_)) => {
                bail!(
                    "adapter module requires an import interface named `{}`",
                    name
                )
            }
        }
    }

    for (name, ty) in required {
        let idx = match export_funcs.get(name.as_str()) {
            Some(idx) => *idx,
            None => bail!("adapter module did not export `{name}`"),
        };
        let actual: FuncType = types.function_at(idx).unwrap().clone().into();
        if ty == &actual {
            continue;
        }
        bail!(
            "adapter module export `{name}` does not match the expected signature:\n\
            expected: {:?} -> {:?}\n\
            actual:   {:?} -> {:?}\n\
            ",
            ty.params(),
            ty.results(),
            actual.params(),
            actual.results(),
        );
    }

    Ok(ret)
}

fn world_key(resolve: &Resolve, name: &str) -> WorldKey {
    let name = if name.contains('/') {
        ComponentExternName::Interface(name)
    } else {
        ComponentExternName::Kebab(name)
    };
    let kebab_name = KebabName::new(name, 0);
    let (pkgname, interface) = match kebab_name.as_ref().map(|k| k.kind()) {
        Ok(KebabNameKind::Id {
            namespace,
            package,
            version,
            interface,
        }) => (
            PackageName {
                namespace: namespace.as_str().to_string(),
                name: package.as_str().to_string(),
                version,
            },
            interface.as_str(),
        ),
        _ => return WorldKey::Name(name.as_str().to_string()),
    };
    match resolve
        .package_names
        .get(&pkgname)
        .and_then(|p| resolve.packages[*p].interfaces.get(interface))
    {
        Some(id) => WorldKey::Interface(*id),
        None => WorldKey::Name(name.as_str().to_string()),
    }
}

fn validate_imports_top_level<'a>(
    resolve: &Resolve,
    world: WorldId,
    funcs: &IndexMap<&'a str, u32>,
    types: &Types,
) -> Result<()> {
    for (name, ty) in funcs {
        let func = match resolve.worlds[world].imports.get(&world_key(resolve, name)) {
            Some(WorldItem::Function(func)) => func,
            Some(_) => bail!("expected world top-level import `{name}` to be a function"),
            None => bail!("no top-level imported function `{name}` specified"),
        };
        let ty = types.func_type_at(*ty).unwrap();
        validate_func(resolve, ty, func, AbiVariant::GuestImport)?;
    }
    Ok(())
}

fn validate_imported_interface<'a>(
    resolve: &'a Resolve,
    interface: InterfaceId,
    name: &str,
    imports: &IndexMap<&str, u32>,
    types: &Types,
) -> Result<IndexSet<&'a str>> {
    let mut funcs = IndexSet::new();
    for (func_name, ty) in imports {
        let f = resolve.interfaces[interface]
            .functions
            .get(*func_name)
            .ok_or_else(|| {
                anyhow!(
                    "import interface `{name}` is missing function `{func_name}` that is required by the module",
                )
            })?;

<<<<<<< HEAD
        let expected = wasm_sig_to_func_type(doc.wasm_signature(AbiVariant::GuestImport, f));
        let ty: FuncType = types.func_type_at(*ty).unwrap().clone().into();
        if ty != expected {
            bail!(
                "type mismatch for function `{}` on imported interface `{}`: expected `{:?} -> {:?}` but found `{:?} -> {:?}`",
                f.name,
                name,
                expected.params(),
                expected.results(),
                ty.params(),
                ty.results()
            );
        }
=======
        let ty = types.func_type_at(*ty).unwrap();
        validate_func(resolve, ty, f, AbiVariant::GuestImport)?;
>>>>>>> eb0266b8

        funcs.insert(f.name.as_str());
    }

    Ok(funcs)
}

fn validate_func(
    resolve: &Resolve,
    ty: &wasmparser::FuncType,
    func: &Function,
    abi: AbiVariant,
) -> Result<()> {
    let expected = wasm_sig_to_func_type(resolve.wasm_signature(abi, func));
    if ty != &expected {
        bail!(
            "type mismatch for function `{}`: expected `{:?} -> {:?}` but found `{:?} -> {:?}`",
            func.name,
            expected.params(),
            expected.results(),
            ty.params(),
            ty.results()
        );
    }

    Ok(())
}

fn validate_exported_item(
    resolve: &Resolve,
    item: &WorldItem,
    export_name: &str,
    exports: &IndexMap<&str, u32>,
    types: &Types,
) -> Result<()> {
    let validate = |func: &Function, name: Option<&str>| {
        let expected_export_name = func.core_export_name(name);
        match exports.get(expected_export_name.as_ref()) {
            Some(func_index) => {
<<<<<<< HEAD
                let expected_ty =
                    wasm_sig_to_func_type(doc.wasm_signature(AbiVariant::GuestExport, f));
                let ty: FuncType = types.function_at(*func_index).unwrap().clone().into();
                if ty == expected_ty {
                    continue;
                }
                match export_name {
                    Some(name) => {
                        bail!(
                            "type mismatch for function `{}` from exported interface `{name}`: \
                                 expected `{:?} -> {:?}` but found `{:?} -> {:?}`",
                            f.name,
                            expected_ty.params(),
                            expected_ty.results(),
                            ty.params(),
                            ty.results()
                        );
                    }
                    None => {
                        bail!(
                            "type mismatch for default interface function `{}`: \
                             expected `{:?} -> {:?}` but found `{:?} -> {:?}`",
                            f.name,
                            expected_ty.params(),
                            expected_ty.results(),
                            ty.params(),
                            ty.results()
                        );
                    }
                }
=======
                let ty = types.function_at(*func_index).unwrap();
                validate_func(resolve, ty, func, AbiVariant::GuestExport)
>>>>>>> eb0266b8
            }
            None => bail!(
                "module does not export required function `{}`",
                expected_export_name
            ),
        }
    };
    match item {
        WorldItem::Function(func) => validate(func, None)?,
        WorldItem::Interface(interface) => {
            for (_, f) in &resolve.interfaces[*interface].functions {
                validate(f, Some(export_name)).with_context(|| {
                    format!("failed to validate exported interface `{export_name}`")
                })?;
            }
        }
        // not required to have anything exported in the core wasm module
        WorldItem::Type(_) => {}
    }

    Ok(())
}<|MERGE_RESOLUTION|>--- conflicted
+++ resolved
@@ -507,24 +507,8 @@
                 )
             })?;
 
-<<<<<<< HEAD
-        let expected = wasm_sig_to_func_type(doc.wasm_signature(AbiVariant::GuestImport, f));
-        let ty: FuncType = types.func_type_at(*ty).unwrap().clone().into();
-        if ty != expected {
-            bail!(
-                "type mismatch for function `{}` on imported interface `{}`: expected `{:?} -> {:?}` but found `{:?} -> {:?}`",
-                f.name,
-                name,
-                expected.params(),
-                expected.results(),
-                ty.params(),
-                ty.results()
-            );
-        }
-=======
         let ty = types.func_type_at(*ty).unwrap();
         validate_func(resolve, ty, f, AbiVariant::GuestImport)?;
->>>>>>> eb0266b8
 
         funcs.insert(f.name.as_str());
     }
@@ -534,12 +518,15 @@
 
 fn validate_func(
     resolve: &Resolve,
-    ty: &wasmparser::FuncType,
+    ty: &wasmparser::IndexedFuncType,
     func: &Function,
     abi: AbiVariant,
 ) -> Result<()> {
     let expected = wasm_sig_to_func_type(resolve.wasm_signature(abi, func));
-    if ty != &expected {
+    let params: Vec<ValType> = ty.params().iter().map(|x| x.clone()).collect();
+    let results: Vec<ValType> = ty.results().iter().map(|x| x.clone()).collect();
+    let ty = FuncType::new(params, results);
+    if ty != expected {
         bail!(
             "type mismatch for function `{}`: expected `{:?} -> {:?}` but found `{:?} -> {:?}`",
             func.name,
@@ -564,41 +551,8 @@
         let expected_export_name = func.core_export_name(name);
         match exports.get(expected_export_name.as_ref()) {
             Some(func_index) => {
-<<<<<<< HEAD
-                let expected_ty =
-                    wasm_sig_to_func_type(doc.wasm_signature(AbiVariant::GuestExport, f));
-                let ty: FuncType = types.function_at(*func_index).unwrap().clone().into();
-                if ty == expected_ty {
-                    continue;
-                }
-                match export_name {
-                    Some(name) => {
-                        bail!(
-                            "type mismatch for function `{}` from exported interface `{name}`: \
-                                 expected `{:?} -> {:?}` but found `{:?} -> {:?}`",
-                            f.name,
-                            expected_ty.params(),
-                            expected_ty.results(),
-                            ty.params(),
-                            ty.results()
-                        );
-                    }
-                    None => {
-                        bail!(
-                            "type mismatch for default interface function `{}`: \
-                             expected `{:?} -> {:?}` but found `{:?} -> {:?}`",
-                            f.name,
-                            expected_ty.params(),
-                            expected_ty.results(),
-                            ty.params(),
-                            ty.results()
-                        );
-                    }
-                }
-=======
                 let ty = types.function_at(*func_index).unwrap();
                 validate_func(resolve, ty, func, AbiVariant::GuestExport)
->>>>>>> eb0266b8
             }
             None => bail!(
                 "module does not export required function `{}`",
