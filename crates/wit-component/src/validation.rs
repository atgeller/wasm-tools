use crate::decoding::InterfaceNameExt;
use crate::metadata::{Bindgen, ModuleMetadata};
use anyhow::{bail, Context, Result};
use indexmap::{map::Entry, IndexMap, IndexSet};
use std::mem;
use wasmparser::names::{ComponentName, ComponentNameKind};
use wasmparser::{
    types::Types, Encoding, ExternalKind, FuncType, Parser, Payload, TypeRef, ValType,
    ValidPayload, Validator,
};
use wit_parser::{
    abi::{AbiVariant, WasmSignature, WasmType},
    Function, InterfaceId, Resolve, TypeDefKind, TypeId, WorldId, WorldItem, WorldKey,
};

fn is_canonical_function(name: &str) -> bool {
    name.starts_with("cabi_") || name.starts_with("canonical_abi_")
}

fn wasm_sig_to_func_type(signature: WasmSignature) -> FuncType {
    fn from_wasm_type(ty: &WasmType) -> ValType {
        match ty {
            WasmType::I32 => ValType::I32,
            WasmType::I64 => ValType::I64,
            WasmType::F32 => ValType::F32,
            WasmType::F64 => ValType::F64,
        }
    }

    FuncType::new(
        signature.params.iter().map(from_wasm_type),
        signature.results.iter().map(from_wasm_type),
    )
}

pub const MAIN_MODULE_IMPORT_NAME: &str = "__main_module__";

/// The module name used when a top-level function in a world is imported into a
/// core wasm module. Note that this is not a valid WIT identifier to avoid
/// clashes with valid WIT interfaces. This is also not empty because LLVM
/// interprets an empty module import string as "not specified" which means it
/// turns into `env`.
pub const BARE_FUNC_MODULE_NAME: &str = "$root";

pub const RESOURCE_DROP: &str = "[resource-drop]";
pub const RESOURCE_REP: &str = "[resource-rep]";
pub const RESOURCE_NEW: &str = "[resource-new]";

pub const POST_RETURN_PREFIX: &str = "cabi_post_";

/// Metadata about a validated module and what was found internally.
///
/// All imports to the module are described by the union of `required_imports`
/// and `adapters_required`.
///
/// This structure is created by the `validate_module` function.
pub struct ValidatedModule<'a> {
    /// The required imports into this module which are to be satisfied by
    /// imported component model instances.
    ///
    /// The key of this map is the name of the interface that the module imports
    /// from and the value is the set of functions required from that interface.
    /// This is used to generate an appropriate instance import in the generated
    /// component which imports only the set of required functions.
    pub required_imports: IndexMap<&'a str, RequiredImports>,

    /// This is the set of imports into the module which were not satisfied by
    /// imported interfaces but are required to be satisfied by adapter modules.
    ///
    /// The key of this map is the name of the adapter that was imported into
    /// the module and the value is a further map from function to function type
    /// as required by this module. This map is used to shrink adapter modules
    /// to the precise size required for this module by ensuring it doesn't
    /// export (and subsequently import) extraneous functions.
    pub adapters_required: IndexMap<&'a str, IndexMap<&'a str, FuncType>>,

    /// Resource-related functions required and imported which work over
    /// exported resources from the final component.
    ///
    /// Note that this is disjoint from `required_imports` which handles
    /// imported resources and this is only for exported resources. Exported
    /// resources still require intrinsics to be imported into the core module
    /// itself.
    pub required_resource_funcs: IndexMap<String, IndexMap<String, ResourceInfo>>,

    /// Whether or not this module exported a linear memory.
    pub has_memory: bool,

    /// Whether or not this module exported a `cabi_realloc` function.
    pub realloc: Option<&'a str>,

    /// Whether or not this module exported a `cabi_realloc_adapter` function.
    pub adapter_realloc: Option<&'a str>,

    /// The original metadata specified for this module.
    pub metadata: &'a ModuleMetadata,

    /// Post-return functions annotated with `cabi_post_*` in their function
    /// name.
    pub post_returns: IndexSet<String>,
}

#[derive(Default)]
pub struct RequiredImports {
    pub funcs: IndexSet<String>,
    pub resources: IndexSet<String>,
}

pub struct ResourceInfo {
    pub drop_import: Option<String>,
    pub new_import: Option<String>,
    pub rep_import: Option<String>,
    pub dtor_export: Option<String>,
    pub id: TypeId,
}

/// This function validates the following:
///
/// * The `bytes` represent a valid core WebAssembly module.
/// * The module's imports are all satisfied by the given `imports` interfaces
///   or the `adapters` set.
/// * The given default and exported interfaces are satisfied by the module's
///   exports.
///
/// The `ValidatedModule` return value contains the metadata which describes the
/// input module on success. This is then further used to generate a component
/// for this module.
pub fn validate_module<'a>(
    bytes: &'a [u8],
    metadata: &'a Bindgen,
    exports: &IndexSet<WorldKey>,
    adapters: &IndexSet<&str>,
) -> Result<ValidatedModule<'a>> {
    let mut validator = Validator::new();
    let mut types = None;
    let mut import_funcs = IndexMap::new();
    let mut export_funcs = IndexMap::new();
    let mut ret = ValidatedModule {
        required_imports: Default::default(),
        adapters_required: Default::default(),
        has_memory: false,
        realloc: None,
        adapter_realloc: None,
        metadata: &metadata.metadata,
        required_resource_funcs: Default::default(),
        post_returns: Default::default(),
    };

    for payload in Parser::new(0).parse_all(bytes) {
        let payload = payload?;
        if let ValidPayload::End(tys) = validator.payload(&payload)? {
            types = Some(tys);
            break;
        }

        match payload {
            Payload::Version { encoding, .. } if encoding != Encoding::Module => {
                bail!("data is not a WebAssembly module");
            }
            Payload::ImportSection(s) => {
                for import in s {
                    let import = import?;
                    match import.ty {
                        TypeRef::Func(ty) => {
                            let map = match import_funcs.entry(import.module) {
                                Entry::Occupied(e) => e.into_mut(),
                                Entry::Vacant(e) => e.insert(IndexMap::new()),
                            };

                            assert!(map.insert(import.name, ty).is_none());
                        }
                        _ => bail!("module is only allowed to import functions"),
                    }
                }
            }
            Payload::ExportSection(s) => {
                for export in s {
                    let export = export?;

                    match export.kind {
                        ExternalKind::Func => {
                            if is_canonical_function(export.name) {
                                // TODO: validate that the cabi_realloc
                                // function is [i32, i32, i32, i32] -> [i32]
                                if export.name == "cabi_realloc"
                                    || export.name == "canonical_abi_realloc"
                                {
                                    ret.realloc = Some(export.name);
                                }
                                if export.name == "cabi_realloc_adapter" {
                                    ret.adapter_realloc = Some(export.name);
                                }
                            }

                            assert!(export_funcs.insert(export.name, export.index).is_none())
                        }
                        ExternalKind::Memory => {
                            if export.name == "memory" {
                                ret.has_memory = true;
                            }
                        }
                        _ => continue,
                    }
                }
            }
            _ => continue,
        }
    }

    let types = types.unwrap();
    let world = &metadata.resolve.worlds[metadata.world];
    let mut exported_resource_funcs = Vec::new();

    for (name, funcs) in &import_funcs {
        // An empty module name is indicative of the top-level import namespace,
        // so look for top-level functions here.
        if *name == BARE_FUNC_MODULE_NAME {
            let required =
                validate_imports_top_level(&metadata.resolve, metadata.world, funcs, &types)?;
            let prev = ret.required_imports.insert(BARE_FUNC_MODULE_NAME, required);
            assert!(prev.is_none());
            continue;
        }

        if let Some(interface_name) = name.strip_prefix("[export]") {
            exported_resource_funcs.push((name, interface_name, &import_funcs[name]));
            continue;
        }

        match world.imports.get(&world_key(&metadata.resolve, name)) {
            Some(WorldItem::Interface(interface)) => {
                let required =
                    validate_imported_interface(&metadata.resolve, *interface, name, funcs, &types)
                        .with_context(|| format!("failed to validate import interface `{name}`"))?;
                let prev = ret.required_imports.insert(name, required);
                assert!(prev.is_none());
            }
            None if adapters.contains(name) => {
                let map = ret.adapters_required.entry(name).or_default();
                for (func, ty) in funcs {
<<<<<<< HEAD
                    let ty = types.func_type_at(*ty).unwrap();
                    map.insert(func, ty.clone().into());
=======
                    let ty = types[types.core_type_at(*ty).unwrap_sub()].unwrap_func();
                    map.insert(func, ty.clone());
>>>>>>> 39a60291
                }
            }
            Some(WorldItem::Function(_) | WorldItem::Type(_)) => {
                bail!("import `{}` is not an interface", name)
            }
            None => bail!("module requires an import interface named `{name}`"),
        }
    }

    for name in exports {
        validate_exported_item(
            &metadata.resolve,
            &world.exports[name],
            &metadata.resolve.name_world_key(name),
            &export_funcs,
            &types,
            &mut ret.post_returns,
            &mut ret.required_resource_funcs,
        )?;
    }

    for (name, interface_name, funcs) in exported_resource_funcs {
        let world_key = world_key(&metadata.resolve, interface_name);
        match world.exports.get(&world_key) {
            Some(WorldItem::Interface(i)) => {
                validate_exported_interface_resource_imports(
                    &metadata.resolve,
                    *i,
                    name,
                    funcs,
                    &types,
                    &mut ret.required_resource_funcs,
                )?;
            }
            _ => bail!("import from `{name}` does not correspond to exported interface"),
        }
    }

    Ok(ret)
}

fn validate_exported_interface_resource_imports<'a>(
    resolve: &Resolve,
    interface: InterfaceId,
    import_module: &str,
    funcs: &IndexMap<&'a str, u32>,
    types: &Types,
    required_resource_funcs: &mut IndexMap<String, IndexMap<String, ResourceInfo>>,
) -> Result<()> {
    let is_resource = |name: &str| match resolve.interfaces[interface].types.get(name) {
        Some(ty) => matches!(resolve.types[*ty].kind, TypeDefKind::Resource),
        None => false,
    };
    for (func_name, ty) in funcs {
        if valid_exported_resource_func(func_name, *ty, types, is_resource)?.is_none() {
            bail!("import of `{func_name}` is not a valid resource function");
        }
        let info = required_resource_funcs.get_mut(import_module).unwrap();
        if let Some(resource_name) = func_name.strip_prefix(RESOURCE_DROP) {
            info[resource_name].drop_import = Some(func_name.to_string());
            continue;
        }
        if let Some(resource_name) = func_name.strip_prefix(RESOURCE_NEW) {
            info[resource_name].new_import = Some(func_name.to_string());
            continue;
        }
        if let Some(resource_name) = func_name.strip_prefix(RESOURCE_REP) {
            info[resource_name].rep_import = Some(func_name.to_string());
            continue;
        }

        unreachable!();
    }
    Ok(())
}

/// Validation information from an "adapter module" which is distinct from a
/// "main module" validated above.
///
/// This is created by the `validate_adapter_module` function.
pub struct ValidatedAdapter<'a> {
    /// If specified this is the list of required imports from the original set
    /// of possible imports along with the set of functions required from each
    /// imported interface.
    pub required_imports: IndexMap<String, RequiredImports>,

    /// Resource-related functions required and imported which work over
    /// exported resources from the final component.
    ///
    /// Note that this is disjoint from `required_imports` which handles
    /// imported resources and this is only for exported resources. Exported
    /// resources still require intrinsics to be imported into the core module
    /// itself.
    pub required_resource_funcs: IndexMap<String, IndexMap<String, ResourceInfo>>,

    /// This is the module and field name of the memory import, if one is
    /// specified.
    ///
    /// Due to LLVM codegen this is typically `env::memory` as a totally separate
    /// import from the `required_import` above.
    pub needs_memory: Option<(String, String)>,

    /// Set of names required to be exported from the main module which are
    /// imported by this adapter through the `__main_module__` synthetic export.
    /// This is how the WASI adapter imports `_start`, for example.
    pub needs_core_exports: IndexSet<String>,

    /// Name of the exported function to use for the realloc canonical option
    /// for lowering imports.
    pub import_realloc: Option<String>,

    /// Same as `import_realloc`, but for exported interfaces.
    pub export_realloc: Option<String>,

    /// Metadata about the original adapter module.
    pub metadata: &'a ModuleMetadata,

    /// Post-return functions annotated with `cabi_post_*` in their function
    /// name.
    pub post_returns: IndexSet<String>,
}

/// This function will validate the `bytes` provided as a wasm adapter module.
/// Notably this will validate the wasm module itself in addition to ensuring
/// that it has the "shape" of an adapter module. Current constraints are:
///
/// * The adapter module can import only one memory
/// * The adapter module can only import from the name of `interface` specified,
///   and all function imports must match the `required` types which correspond
///   to the lowered types of the functions in `interface`.
///
/// The wasm module passed into this function is the output of the GC pass of an
/// adapter module's original source. This means that the adapter module is
/// already minimized and this is a double-check that the minimization pass
/// didn't accidentally break the wasm module.
///
/// If `is_library` is true, we waive some of the constraints described above,
/// allowing the module to import tables and globals, as well as import
/// functions at the world level, not just at the interface level.
pub fn validate_adapter_module<'a>(
    bytes: &[u8],
    resolve: &'a Resolve,
    world: WorldId,
    metadata: &'a ModuleMetadata,
    required_by_import: Option<&IndexMap<&str, FuncType>>,
    exports: &IndexSet<WorldKey>,
    is_library: bool,
) -> Result<ValidatedAdapter<'a>> {
    let mut validator = Validator::new();
    let mut import_funcs = IndexMap::new();
    let mut export_funcs = IndexMap::new();
    let mut types = None;
    let mut funcs = Vec::new();
    let mut ret = ValidatedAdapter {
        required_imports: Default::default(),
        required_resource_funcs: Default::default(),
        needs_memory: None,
        needs_core_exports: Default::default(),
        import_realloc: None,
        export_realloc: None,
        metadata,
        post_returns: Default::default(),
    };

    for payload in Parser::new(0).parse_all(bytes) {
        let payload = payload?;
        match validator.payload(&payload)? {
            ValidPayload::End(tys) => {
                types = Some(tys);
                break;
            }
            ValidPayload::Func(validator, body) => {
                funcs.push((validator, body));
            }
            _ => {}
        }

        match payload {
            Payload::Version { encoding, .. } if encoding != Encoding::Module => {
                bail!("data is not a WebAssembly module");
            }

            Payload::ImportSection(s) => {
                for import in s {
                    let import = import?;
                    match import.ty {
                        TypeRef::Func(ty) => {
                            let map = match import_funcs.entry(import.module) {
                                Entry::Occupied(e) => e.into_mut(),
                                Entry::Vacant(e) => e.insert(IndexMap::new()),
                            };

                            assert!(map.insert(import.name, ty).is_none());
                        }

                        // A memory is allowed to be imported into the adapter
                        // module so that's skipped here
                        TypeRef::Memory(_) => {
                            ret.needs_memory =
                                Some((import.module.to_string(), import.name.to_string()));
                        }

                        TypeRef::Global(_) | TypeRef::Table(_) if is_library => (),

                        _ => {
                            bail!("adapter module is only allowed to import functions and memories")
                        }
                    }
                }
            }
            Payload::ExportSection(s) => {
                for export in s {
                    let export = export?;

                    match export.kind {
                        ExternalKind::Func => {
                            export_funcs.insert(export.name, export.index);
                            if export.name == "cabi_export_realloc" {
                                ret.export_realloc = Some(export.name.to_string());
                            }
                            if export.name == "cabi_import_realloc" {
                                ret.import_realloc = Some(export.name.to_string());
                            }
                        }
                        _ => continue,
                    }
                }
            }
            _ => continue,
        }
    }

    let mut resources = Default::default();
    for (validator, body) in funcs {
        let mut validator = validator.into_validator(resources);
        validator.validate(&body)?;
        resources = validator.into_allocations();
    }

    let types = types.unwrap();
    let mut exported_resource_funcs = Vec::new();
    for (name, funcs) in &import_funcs {
        if *name == MAIN_MODULE_IMPORT_NAME {
            ret.needs_core_exports
                .extend(funcs.iter().map(|(name, _ty)| name.to_string()));
            continue;
        }

        // An empty module name is indicative of the top-level import namespace,
        // so look for top-level functions here.
        if *name == BARE_FUNC_MODULE_NAME {
            let required = validate_imports_top_level(resolve, world, funcs, &types)?;
            ret.required_imports
                .insert(BARE_FUNC_MODULE_NAME.to_string(), required);
            continue;
        }

        if let Some(interface_name) = name.strip_prefix("[export]") {
            exported_resource_funcs.push((name, interface_name, &import_funcs[name]));
            continue;
        }

        match resolve.worlds[world].imports.get(&world_key(resolve, name)) {
            Some(WorldItem::Interface(interface)) => {
                let required =
                    validate_imported_interface(resolve, *interface, name, funcs, &types)
                        .with_context(|| format!("failed to validate import interface `{name}`"))?;
                let prev = ret.required_imports.insert(name.to_string(), required);
                assert!(prev.is_none());
            }
            None | Some(WorldItem::Function(_) | WorldItem::Type(_)) => {
                if !is_library {
                    bail!(
                        "adapter module requires an import interface named `{}`",
                        name
                    )
                }
            }
        }
    }

<<<<<<< HEAD
    for (name, ty) in required {
        let idx = match export_funcs.get(name.as_str()) {
            Some(idx) => *idx,
            None => bail!("adapter module did not export `{name}`"),
        };
        let actual: FuncType = types.function_at(idx).unwrap().clone().into();
        if ty == &actual {
            continue;
=======
    if let Some(required) = required_by_import {
        for (name, ty) in required {
            let idx = match export_funcs.get(name) {
                Some(idx) => *idx,
                None => bail!("adapter module did not export `{name}`"),
            };
            let id = types.core_function_at(idx);
            let actual = types[id].unwrap_func();
            validate_func_sig(name, ty, actual)?;
        }
    }

    let world = &resolve.worlds[world];

    for name in exports {
        validate_exported_item(
            resolve,
            &world.exports[name],
            &resolve.name_world_key(name),
            &export_funcs,
            &types,
            &mut ret.post_returns,
            &mut ret.required_resource_funcs,
        )?;
    }

    for (name, interface_name, funcs) in exported_resource_funcs {
        let world_key = world_key(resolve, interface_name);
        match world.exports.get(&world_key) {
            Some(WorldItem::Interface(i)) => {
                validate_exported_interface_resource_imports(
                    resolve,
                    *i,
                    name,
                    funcs,
                    &types,
                    &mut ret.required_resource_funcs,
                )?;
            }
            _ => bail!("import from `{name}` does not correspond to exported interface"),
>>>>>>> 39a60291
        }
    }

    Ok(ret)
}

fn world_key(resolve: &Resolve, name: &str) -> WorldKey {
    let kebab_name = ComponentName::new(name, 0);
    let (pkgname, interface) = match kebab_name.as_ref().map(|k| k.kind()) {
        Ok(ComponentNameKind::Interface(name)) => {
            (name.to_package_name(), name.interface().as_str())
        }
        _ => return WorldKey::Name(name.to_string()),
    };
    match resolve
        .package_names
        .get(&pkgname)
        .and_then(|p| resolve.packages[*p].interfaces.get(interface))
    {
        Some(id) => WorldKey::Interface(*id),
        None => WorldKey::Name(name.to_string()),
    }
}

fn validate_imports_top_level(
    resolve: &Resolve,
    world: WorldId,
    funcs: &IndexMap<&str, u32>,
    types: &Types,
) -> Result<RequiredImports> {
    let is_resource = |name: &str| match resolve.worlds[world]
        .imports
        .get(&WorldKey::Name(name.to_string()))
    {
        Some(WorldItem::Type(r)) => {
            matches!(resolve.types[*r].kind, TypeDefKind::Resource)
        }
        _ => false,
    };
    let mut required = RequiredImports::default();
    for (name, ty) in funcs {
        match resolve.worlds[world].imports.get(&world_key(resolve, name)) {
            Some(WorldItem::Function(func)) => {
                let ty = types[types.core_type_at(*ty).unwrap_sub()].unwrap_func();
                validate_func(resolve, ty, func, AbiVariant::GuestImport)?;
            }
            Some(_) => bail!("expected world top-level import `{name}` to be a function"),
            None => match valid_imported_resource_func(name, *ty, types, is_resource)? {
                Some(name) => {
                    required.resources.insert(name.to_string());
                }
                None => bail!("no top-level imported function `{name}` specified"),
            },
        }
        required.funcs.insert(name.to_string());
    }
    Ok(required)
}

fn valid_imported_resource_func<'a>(
    func_name: &'a str,
    ty: u32,
    types: &Types,
    is_resource: impl Fn(&str) -> bool,
) -> Result<Option<&'a str>> {
    if let Some(resource_name) = func_name.strip_prefix(RESOURCE_DROP) {
        if is_resource(resource_name) {
            let ty = types[types.core_type_at(ty).unwrap_sub()].unwrap_func();
            let expected = FuncType::new([ValType::I32], []);
            validate_func_sig(func_name, &expected, ty)?;
            return Ok(Some(resource_name));
        }
    }
    Ok(None)
}

fn valid_exported_resource_func<'a>(
    func_name: &'a str,
    ty: u32,
    types: &Types,
    is_resource: impl Fn(&str) -> bool,
) -> Result<Option<&'a str>> {
    if let Some(name) = valid_imported_resource_func(func_name, ty, types, &is_resource)? {
        return Ok(Some(name));
    }
    if let Some(resource_name) = func_name
        .strip_prefix(RESOURCE_REP)
        .or_else(|| func_name.strip_prefix(RESOURCE_NEW))
    {
        if is_resource(resource_name) {
            let ty = types[types.core_type_at(ty).unwrap_sub()].unwrap_func();
            let expected = FuncType::new([ValType::I32], [ValType::I32]);
            validate_func_sig(func_name, &expected, ty)?;
            return Ok(Some(resource_name));
        }
    }
    Ok(None)
}

fn validate_imported_interface(
    resolve: &Resolve,
    interface: InterfaceId,
    name: &str,
    imports: &IndexMap<&str, u32>,
    types: &Types,
) -> Result<RequiredImports> {
    let mut required = RequiredImports::default();
    let is_resource = |name: &str| {
        let ty = match resolve.interfaces[interface].types.get(name) {
            Some(ty) => *ty,
            None => return false,
        };
        matches!(resolve.types[ty].kind, TypeDefKind::Resource)
    };
    for (func_name, ty) in imports {
        match resolve.interfaces[interface].functions.get(*func_name) {
            Some(f) => {
                let ty = types[types.core_type_at(*ty).unwrap_sub()].unwrap_func();
                validate_func(resolve, ty, f, AbiVariant::GuestImport)?;
            }
            None => match valid_imported_resource_func(func_name, *ty, types, is_resource)? {
                Some(name) => {
                    required.resources.insert(name.to_string());
                }
                None => bail!(
                    "import interface `{name}` is missing function \
                         `{func_name}` that is required by the module",
                ),
            },
        }
        required.funcs.insert(func_name.to_string());
    }

    Ok(required)
}

fn validate_func(
    resolve: &Resolve,
    ty: &wasmparser::IndexedFuncType,
    func: &Function,
    abi: AbiVariant,
) -> Result<()> {
<<<<<<< HEAD
    let expected = wasm_sig_to_func_type(resolve.wasm_signature(abi, func));
    let params: Vec<ValType> = ty.params().iter().map(|x| x.clone()).collect();
    let results: Vec<ValType> = ty.results().iter().map(|x| x.clone()).collect();
    let ty = FuncType::new(params, results);
=======
    validate_func_sig(
        &func.name,
        &wasm_sig_to_func_type(resolve.wasm_signature(abi, func)),
        ty,
    )
}

fn validate_post_return(
    resolve: &Resolve,
    ty: &wasmparser::FuncType,
    func: &Function,
) -> Result<()> {
    // The expected signature of a post-return function is to take all the
    // parameters that are returned by the guest function and then return no
    // results. Model this by calculating the signature of `func` and then
    // moving its results into the parameters list while emptying out the
    // results.
    let mut sig = resolve.wasm_signature(AbiVariant::GuestExport, func);
    sig.params = mem::take(&mut sig.results);
    validate_func_sig(
        &format!("{} post-return", func.name),
        &wasm_sig_to_func_type(sig),
        ty,
    )
}

fn validate_func_sig(name: &str, expected: &FuncType, ty: &wasmparser::FuncType) -> Result<()> {
>>>>>>> 39a60291
    if ty != expected {
        bail!(
            "type mismatch for function `{}`: expected `{:?} -> {:?}` but found `{:?} -> {:?}`",
            name,
            expected.params(),
            expected.results(),
            ty.params(),
            ty.results()
        );
    }

    Ok(())
}

fn validate_exported_item<'a>(
    resolve: &'a Resolve,
    item: &'a WorldItem,
    export_name: &str,
    exports: &IndexMap<&str, u32>,
    types: &Types,
    post_returns: &mut IndexSet<String>,
    required_resource_funcs: &mut IndexMap<String, IndexMap<String, ResourceInfo>>,
) -> Result<()> {
    let mut validate = |func: &Function, name: Option<&str>| {
        let expected_export_name = func.core_export_name(name);
        let func_index = match exports.get(expected_export_name.as_ref()) {
            Some(func_index) => func_index,
            None => bail!(
                "module does not export required function `{}`",
                expected_export_name
            ),
        };
        let id = types.core_function_at(*func_index);
        let ty = types[id].unwrap_func();
        validate_func(resolve, ty, func, AbiVariant::GuestExport)?;

        let post_return = format!("{POST_RETURN_PREFIX}{expected_export_name}");
        if let Some(index) = exports.get(&post_return[..]) {
            let ok = post_returns.insert(post_return);
            assert!(ok);
            let id = types.core_function_at(*index);
            let ty = types[id].unwrap_func();
            validate_post_return(resolve, ty, func)?;
        }
        Ok(())
    };
    match item {
        WorldItem::Function(func) => validate(func, None)?,
        WorldItem::Interface(interface) => {
            let interface = &resolve.interfaces[*interface];
            for (_, f) in interface.functions.iter() {
                validate(f, Some(export_name)).with_context(|| {
                    format!("failed to validate exported interface `{export_name}`")
                })?;
            }
            let mut map = IndexMap::new();
            for (name, id) in interface.types.iter() {
                if !matches!(resolve.types[*id].kind, TypeDefKind::Resource) {
                    continue;
                }
                let mut info = ResourceInfo {
                    id: *id,
                    dtor_export: None,
                    drop_import: None,
                    rep_import: None,
                    new_import: None,
                };
                let dtor = format!("{export_name}#[dtor]{name}");
                if let Some((_, name, func_idx)) = exports.get_full(dtor.as_str()) {
                    let id = types.core_function_at(*func_idx);
                    let ty = types[id].unwrap_func();
                    let expected = FuncType::new([ValType::I32], []);
                    validate_func_sig(name, &expected, ty)?;
                    info.dtor_export = Some(name.to_string());
                }
                let prev = map.insert(name.to_string(), info);
                assert!(prev.is_none());
            }
            let prev = required_resource_funcs.insert(format!("[export]{export_name}"), map);
            assert!(prev.is_none());
        }
        // not required to have anything exported in the core wasm module
        WorldItem::Type(_) => {}
    }

    Ok(())
}<|MERGE_RESOLUTION|>--- conflicted
+++ resolved
@@ -238,13 +238,8 @@
             None if adapters.contains(name) => {
                 let map = ret.adapters_required.entry(name).or_default();
                 for (func, ty) in funcs {
-<<<<<<< HEAD
-                    let ty = types.func_type_at(*ty).unwrap();
+                    let ty = types[types.core_type_at(*ty).unwrap_sub()].unwrap_func();
                     map.insert(func, ty.clone().into());
-=======
-                    let ty = types[types.core_type_at(*ty).unwrap_sub()].unwrap_func();
-                    map.insert(func, ty.clone());
->>>>>>> 39a60291
                 }
             }
             Some(WorldItem::Function(_) | WorldItem::Type(_)) => {
@@ -526,16 +521,6 @@
         }
     }
 
-<<<<<<< HEAD
-    for (name, ty) in required {
-        let idx = match export_funcs.get(name.as_str()) {
-            Some(idx) => *idx,
-            None => bail!("adapter module did not export `{name}`"),
-        };
-        let actual: FuncType = types.function_at(idx).unwrap().clone().into();
-        if ty == &actual {
-            continue;
-=======
     if let Some(required) = required_by_import {
         for (name, ty) in required {
             let idx = match export_funcs.get(name) {
@@ -543,7 +528,7 @@
                 None => bail!("adapter module did not export `{name}`"),
             };
             let id = types.core_function_at(idx);
-            let actual = types[id].unwrap_func();
+            let actual = &types[id].unwrap_func().into();
             validate_func_sig(name, ty, actual)?;
         }
     }
@@ -576,7 +561,6 @@
                 )?;
             }
             _ => bail!("import from `{name}` does not correspond to exported interface"),
->>>>>>> 39a60291
         }
     }
 
@@ -646,7 +630,7 @@
         if is_resource(resource_name) {
             let ty = types[types.core_type_at(ty).unwrap_sub()].unwrap_func();
             let expected = FuncType::new([ValType::I32], []);
-            validate_func_sig(func_name, &expected, ty)?;
+            validate_func_sig(func_name, &expected, &ty.into())?;
             return Ok(Some(resource_name));
         }
     }
@@ -669,7 +653,7 @@
         if is_resource(resource_name) {
             let ty = types[types.core_type_at(ty).unwrap_sub()].unwrap_func();
             let expected = FuncType::new([ValType::I32], [ValType::I32]);
-            validate_func_sig(func_name, &expected, ty)?;
+            validate_func_sig(func_name, &expected, &ty.into())?;
             return Ok(Some(resource_name));
         }
     }
@@ -719,16 +703,10 @@
     func: &Function,
     abi: AbiVariant,
 ) -> Result<()> {
-<<<<<<< HEAD
-    let expected = wasm_sig_to_func_type(resolve.wasm_signature(abi, func));
-    let params: Vec<ValType> = ty.params().iter().map(|x| x.clone()).collect();
-    let results: Vec<ValType> = ty.results().iter().map(|x| x.clone()).collect();
-    let ty = FuncType::new(params, results);
-=======
     validate_func_sig(
         &func.name,
         &wasm_sig_to_func_type(resolve.wasm_signature(abi, func)),
-        ty,
+        &ty.into(),
     )
 }
 
@@ -752,7 +730,6 @@
 }
 
 fn validate_func_sig(name: &str, expected: &FuncType, ty: &wasmparser::FuncType) -> Result<()> {
->>>>>>> 39a60291
     if ty != expected {
         bail!(
             "type mismatch for function `{}`: expected `{:?} -> {:?}` but found `{:?} -> {:?}`",
@@ -795,7 +772,7 @@
             assert!(ok);
             let id = types.core_function_at(*index);
             let ty = types[id].unwrap_func();
-            validate_post_return(resolve, ty, func)?;
+            validate_post_return(resolve, &ty.into(), func)?;
         }
         Ok(())
     };
@@ -825,7 +802,7 @@
                     let id = types.core_function_at(*func_idx);
                     let ty = types[id].unwrap_func();
                     let expected = FuncType::new([ValType::I32], []);
-                    validate_func_sig(name, &expected, ty)?;
+                    validate_func_sig(name, &expected, &ty.into())?;
                     info.dtor_export = Some(name.to_string());
                 }
                 let prev = map.insert(name.to_string(), info);
