use anyhow::Result;
use criterion::{criterion_group, criterion_main, Criterion};
use once_cell::unsync::Lazy;
use std::fs;
use std::path::Path;
use std::path::PathBuf;
use wasmparser::{
    DataKind, ElementKind, HeapType, Parser, Payload, ValType, Validator, VisitOperator,
    WasmFeatures,
};

/// A benchmark input.
pub struct BenchmarkInput {
    /// The path to the benchmark file important for handling errors.
    pub path: PathBuf,
    /// The encoded Wasm module that is run by the benchmark.
    pub wasm: Vec<u8>,
}

impl BenchmarkInput {
    /// Creates a new benchmark input.
    pub fn new(test_path: PathBuf, encoded_wasm: Vec<u8>) -> Self {
        Self {
            path: test_path,
            wasm: encoded_wasm,
        }
    }
}

/// Returns a vector of all found benchmark input files under the given directory.
///
/// Benchmark input files can be `.wat` or `.wast` formatted files.
/// For `.wast` files we pull out all the module directives and run them in the benchmarks.
fn collect_test_files(path: &Path, list: &mut Vec<BenchmarkInput>) -> Result<()> {
    for entry in path.read_dir()? {
        let entry = entry?;
        let path = entry.path();
        if path.is_dir() {
            collect_test_files(&path, list)?;
            continue;
        }
        match path.extension().and_then(|ext| ext.to_str()) {
            Some("wasm") => {
                let wasm = fs::read(&path)?;
                list.push(BenchmarkInput::new(path, wasm));
            }
            Some("wat") | Some("txt") => {
                if let Ok(wasm) = wat::parse_file(&path) {
                    list.push(BenchmarkInput::new(path, wasm));
                }
            }
            Some("wast") => {
                let contents = fs::read_to_string(&path)?;
                let buf = match wast::parser::ParseBuffer::new(&contents) {
                    Ok(buf) => buf,
                    Err(_) => continue,
                };
                let wast: wast::Wast<'_> = match wast::parser::parse(&buf) {
                    Ok(wast) => wast,
                    Err(_) => continue,
                };
                for directive in wast.directives {
                    match directive {
                        wast::WastDirective::Wat(mut module) => {
                            let wasm = module.encode()?;
                            list.push(BenchmarkInput::new(path.clone(), wasm));
                        }
                        _ => continue,
                    }
                }
            }
            _ => (),
        }
    }
    Ok(())
}

/// Reads the input given the Wasm parser or validator.
///
/// The `path` specifies which benchmark input file we are currently operating on
/// so that we can report better errors in case of failures.
fn read_all_wasm(wasm: &[u8]) -> Result<()> {
    use Payload::*;
    for item in Parser::new(0).parse_all(wasm) {
        match item? {
            TypeSection(s) => {
                for item in s {
                    item?;
                }
            }
            ImportSection(s) => {
                for item in s {
                    item?;
                }
            }
            FunctionSection(s) => {
                for item in s {
                    item?;
                }
            }
            TableSection(s) => {
                for item in s {
                    item?;
                }
            }
            MemorySection(s) => {
                for item in s {
                    item?;
                }
            }
            TagSection(s) => {
                for item in s {
                    item?;
                }
            }
            GlobalSection(s) => {
                for item in s {
                    for op in item?.init_expr.get_operators_reader() {
                        op?;
                    }
                }
            }
            ExportSection(s) => {
                for item in s {
                    item?;
                }
            }
            ElementSection(s) => {
                for item in s {
                    let item = item?;
                    if let ElementKind::Active { offset_expr, .. } = item.kind {
                        for op in offset_expr.get_operators_reader() {
                            op?;
                        }
                    }
                    match item.items {
                        wasmparser::ElementItems::Functions(r) => {
                            for op in r {
                                op?;
                            }
                        }
                        wasmparser::ElementItems::Expressions(r) => {
                            for op in r {
                                op?;
                            }
                        }
                    }
                }
            }
            DataSection(s) => {
                for item in s {
                    let item = item?;
                    if let DataKind::Active { offset_expr, .. } = item.kind {
                        for op in offset_expr.get_operators_reader() {
                            op?;
                        }
                    }
                }
            }
            CodeSectionEntry(body) => {
                let mut reader = body.get_binary_reader();
                for _ in 0..reader.read_var_u32()? {
                    reader.read_var_u32()?;
                    reader.read::<wasmparser::ValType>()?;
                }
                while !reader.eof() {
                    reader.visit_operator(&mut NopVisit)?;
                }
            }

            // Component sections
            ModuleSection { .. } => {}
            InstanceSection(s) => {
                for item in s {
                    item?;
                }
            }
            CoreTypeSection(s) => {
                for item in s {
                    item?;
                }
            }
            ComponentSection { .. } => {}
            ComponentInstanceSection(s) => {
                for item in s {
                    item?;
                }
            }
            ComponentAliasSection(s) => {
                for item in s {
                    item?;
                }
            }
            ComponentTypeSection(s) => {
                for item in s {
                    item?;
                }
            }
            ComponentCanonicalSection(s) => {
                for item in s {
                    item?;
                }
            }
            ComponentStartSection { .. } => {}
            ComponentImportSection(s) => {
                for item in s {
                    item?;
                }
            }
            ComponentExportSection(s) => {
                for item in s {
                    item?;
                }
            }

            Version { .. }
            | StartSection { .. }
            | DataCountSection { .. }
            | UnknownSection { .. }
            | CustomSection { .. }
            | CodeSectionStart { .. }
            | End(_) => {}
        }
    }
    Ok(())
}

/// Returns the default benchmark inputs that are proper `wasmparser` benchmark
/// test inputs.
fn collect_benchmark_inputs() -> Vec<BenchmarkInput> {
    let mut ret = Vec::new();
    collect_test_files("../../tests".as_ref(), &mut ret).unwrap();
    // Sort to ideally get more deterministic perf that ignores filesystems
    ret.sort_by_key(|p| p.path.clone());
    ret
}

fn define_benchmarks(c: &mut Criterion) {
    fn validator() -> Validator {
        Validator::new_with_features(WasmFeatures {
            reference_types: true,
            multi_value: true,
            simd: true,
            relaxed_simd: true,
            exceptions: true,
            component_model: true,
            bulk_memory: true,
            threads: true,
            tail_call: true,
            multi_memory: true,
            memory64: true,
            extended_const: true,
            floats: true,
            mutable_global: true,
            saturating_float_to_int: true,
            sign_extension: true,
<<<<<<< HEAD
            precheck: true,
=======
            function_references: true,
            memory_control: true,
            gc: true,
>>>>>>> eb0266b8
        })
    }

    let test_inputs = once_cell::unsync::Lazy::new(collect_benchmark_inputs);

    let parse_inputs = once_cell::unsync::Lazy::new(|| {
        let mut list = Vec::new();
        for input in test_inputs.iter() {
            if read_all_wasm(&input.wasm).is_ok() {
                list.push(&input.wasm);
            }
        }
        list
    });
    c.bench_function("parse/tests", |b| {
        Lazy::force(&parse_inputs);
        b.iter(|| {
            for wasm in parse_inputs.iter() {
                read_all_wasm(wasm).unwrap();
            }
        })
    });

    let validate_inputs = once_cell::unsync::Lazy::new(|| {
        let mut list = Vec::new();
        for input in test_inputs.iter() {
            if validator().validate_all(&input.wasm).is_ok() {
                list.push(&input.wasm);
            }
        }
        list
    });
    c.bench_function("validate/tests", |b| {
        Lazy::force(&validate_inputs);
        b.iter(|| {
            for wasm in validate_inputs.iter() {
                validator().validate_all(wasm).unwrap();
            }
        })
    });

    for file in std::fs::read_dir("benches").unwrap() {
        let file = file.unwrap();
        let path = file.path();
        if path.extension().and_then(|s| s.to_str()) != Some("wasm") {
            continue;
        }
        let name = path.file_stem().unwrap().to_str().unwrap();
        let wasm = Lazy::new(|| std::fs::read(&path).unwrap());
        c.bench_function(&format!("validate/{name}"), |b| {
            Lazy::force(&wasm);
            b.iter(|| {
                validator().validate_all(&wasm).unwrap();
            })
        });
        c.bench_function(&format!("parse/{name}"), |b| {
            Lazy::force(&wasm);
            b.iter(|| {
                read_all_wasm(&wasm).unwrap();
            })
        });
    }
}

criterion_group!(benchmark, define_benchmarks);
criterion_main!(benchmark);

struct NopVisit;

macro_rules! define_visit_operator {
    ($(@$proposal:ident $op:ident $({ $($arg:ident: $argty:ty),* })? => $visit:ident)*) => {
        $(
            fn $visit(&mut self $($(,$arg: $argty)*)?) {
                define_visit_operator!(@visit $op $( $($arg)* )?);
            }
        )*
    };

    (@visit BrTable $table:ident) => {
        for target in $table.targets() {
            target.unwrap();
        }
    };
    (@visit $($rest:tt)*) => {}
}

#[allow(unused_variables)]
impl<'a> VisitOperator<'a> for NopVisit {
    type Output = ();

    wasmparser::for_each_operator!(define_visit_operator);
}<|MERGE_RESOLUTION|>--- conflicted
+++ resolved
@@ -254,13 +254,10 @@
             mutable_global: true,
             saturating_float_to_int: true,
             sign_extension: true,
-<<<<<<< HEAD
             precheck: true,
-=======
             function_references: true,
             memory_control: true,
             gc: true,
->>>>>>> eb0266b8
         })
     }
 
