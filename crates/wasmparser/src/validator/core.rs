//! State relating to validating a WebAssembly module.
//!

mod canonical;

use self::{arc::MaybeOwned, canonical::canonicalize_and_intern_rec_group};
use super::{
    check_max, combine_type_sizes,
    operators::{ty_to_str, OperatorValidator, OperatorValidatorAllocations},
    types::{CoreTypeId, EntityType, RecGroupId, TypeAlloc, TypeList},
};
use crate::validator::types::TypeIdentifier;
use crate::{
<<<<<<< HEAD
    BinaryReaderError, ConstExpr, Data, DataKind, Element, ElementKind, ExternalKind, Global,
    GlobalType, HeapType, IndexedFuncType, MemoryType, RefType, Result, StorageType, Table,
    TableInit, TableType, TagType, TypeRef, ValType, VisitOperator, WasmFeatures, WasmFuncType,
    WasmModuleResources,
=======
    limits::*, BinaryReaderError, CompositeType, ConstExpr, Data, DataKind, Element, ElementKind,
    ExternalKind, FuncType, Global, GlobalType, HeapType, MemoryType, PackedIndex, RecGroup,
    RefType, Result, StorageType, SubType, Table, TableInit, TableType, TagType, TypeRef,
    UnpackedIndex, ValType, VisitOperator, WasmFeatures, WasmModuleResources,
>>>>>>> 39a60291
};
use indexmap::IndexMap;
use std::mem;
use std::{collections::HashSet, sync::Arc};

// Section order for WebAssembly modules.
//
// Component sections are unordered and allow for duplicates,
// so this isn't used for components.
#[derive(Copy, Clone, Default, PartialOrd, Ord, PartialEq, Eq, Debug)]
pub enum Order {
    #[default]
    Initial,
    Type,
    Import,
    Function,
    Table,
    Memory,
    Tag,
    Global,
    Export,
    Start,
    Element,
    DataCount,
    Code,
    Data,
}

#[derive(Default)]
pub(crate) struct ModuleState {
    /// Internal state that is incrementally built-up for the module being
    /// validated. This houses type information for all wasm items, like
    /// functions. Note that this starts out as a solely owned `Arc<T>` so we can
    /// get mutable access, but after we get to the code section this is never
    /// mutated to we can clone it cheaply and hand it to sub-validators.
    pub module: arc::MaybeOwned<Module>,

    /// Where we are, order-wise, in the wasm binary.
    order: Order,

    /// The number of data segments in the data section (if present).
    pub data_segment_count: u32,

    /// The number of functions we expect to be defined in the code section, or
    /// basically the length of the function section if it was found. The next
    /// index is where we are, in the code section index space, for the next
    /// entry in the code section (used to figure out what type is next for the
    /// function being validated).
    pub expected_code_bodies: Option<u32>,

    const_expr_allocs: OperatorValidatorAllocations,

    /// When parsing the code section, represents the current index in the section.
    code_section_index: Option<usize>,
}

impl ModuleState {
    pub fn update_order(&mut self, order: Order, offset: usize) -> Result<()> {
        if self.order >= order {
            return Err(BinaryReaderError::new("section out of order", offset));
        }

        self.order = order;

        Ok(())
    }

    pub fn validate_end(&self, offset: usize) -> Result<()> {
        // Ensure that the data count section, if any, was correct.
        if let Some(data_count) = self.module.data_count {
            if data_count != self.data_segment_count {
                return Err(BinaryReaderError::new(
                    "data count and data section have inconsistent lengths",
                    offset,
                ));
            }
        }
        // Ensure that the function section, if nonzero, was paired with a code
        // section with the appropriate length.
        if let Some(n) = self.expected_code_bodies {
            if n > 0 {
                return Err(BinaryReaderError::new(
                    "function and code section have inconsistent lengths",
                    offset,
                ));
            }
        }

        Ok(())
    }

    pub fn next_code_index_and_type(&mut self, offset: usize) -> Result<(u32, u32)> {
        let index = self
            .code_section_index
            .get_or_insert(self.module.num_imported_functions as usize);

        if *index >= self.module.functions.len() {
            return Err(BinaryReaderError::new(
                "code section entry exceeds number of functions",
                offset,
            ));
        }

        let ty = self.module.functions[*index];
        *index += 1;

        Ok(((*index - 1) as u32, ty))
    }

    pub fn add_global(
        &mut self,
        mut global: Global,
        features: &WasmFeatures,
        types: &TypeList,
        offset: usize,
    ) -> Result<()> {
        self.module
            .check_global_type(&mut global.ty, features, offset)?;
        self.check_const_expr(&global.init_expr, global.ty.content_type, features, types)?;
        self.module.assert_mut().globals.push(global.ty);
        Ok(())
    }

    pub fn add_table(
        &mut self,
        mut table: Table<'_>,
        features: &WasmFeatures,
        types: &TypeList,
        offset: usize,
    ) -> Result<()> {
        self.module
            .check_table_type(&mut table.ty, features, offset)?;

        match &table.init {
            TableInit::RefNull => {
                if !table.ty.element_type.is_nullable() {
                    bail!(offset, "type mismatch: non-defaultable element type");
                }
            }
            TableInit::Expr(expr) => {
                if !features.function_references {
                    bail!(
                        offset,
                        "tables with expression initializers require \
                         the function-references proposal"
                    );
                }
                self.check_const_expr(expr, table.ty.element_type.into(), features, types)?;
            }
        }
        self.module.assert_mut().tables.push(table.ty);
        Ok(())
    }

    pub fn add_data_segment(
        &mut self,
        data: Data,
        features: &WasmFeatures,
        types: &TypeList,
        offset: usize,
    ) -> Result<()> {
        match data.kind {
            DataKind::Passive => Ok(()),
            DataKind::Active {
                memory_index,
                offset_expr,
            } => {
                let ty = self.module.memory_at(memory_index, offset)?.index_type();
                self.check_const_expr(&offset_expr, ty, features, types)
            }
        }
    }

    pub fn add_element_segment(
        &mut self,
        mut e: Element,
        features: &WasmFeatures,
        types: &TypeList,
        offset: usize,
    ) -> Result<()> {
        // the `funcref` value type is allowed all the way back to the MVP, so
        // don't check it here
        let element_ty = match &mut e.items {
            crate::ElementItems::Functions(_) => RefType::FUNC,
            crate::ElementItems::Expressions(ty, _) => {
                self.module.check_ref_type(ty, features, offset)?;
                *ty
            }
        };

        match e.kind {
            ElementKind::Active {
                table_index,
                offset_expr,
            } => {
                let table = self.module.table_at(table_index.unwrap_or(0), offset)?;
                if !types.reftype_is_subtype(element_ty, table.element_type) {
                    return Err(BinaryReaderError::new(
                        format!(
                            "type mismatch: invalid element type `{}` for table type `{}`",
                            ty_to_str(element_ty.into()),
                            ty_to_str(table.element_type.into()),
                        ),
                        offset,
                    ));
                }

                self.check_const_expr(&offset_expr, ValType::I32, features, types)?;
            }
            ElementKind::Passive | ElementKind::Declared => {
                if !features.bulk_memory {
                    return Err(BinaryReaderError::new(
                        "bulk memory must be enabled",
                        offset,
                    ));
                }
            }
        }

        let validate_count = |count: u32| -> Result<(), BinaryReaderError> {
            if count > MAX_WASM_TABLE_ENTRIES as u32 {
                Err(BinaryReaderError::new(
                    "number of elements is out of bounds",
                    offset,
                ))
            } else {
                Ok(())
            }
        };
        match e.items {
            crate::ElementItems::Functions(reader) => {
                let count = reader.count();
                validate_count(count)?;
                for f in reader.into_iter_with_offsets() {
                    let (offset, f) = f?;
                    self.module.get_func_type(f, types, offset)?;
                    self.module.assert_mut().function_references.insert(f);
                }
            }
            crate::ElementItems::Expressions(ty, reader) => {
                validate_count(reader.count())?;
                for expr in reader {
                    self.check_const_expr(&expr?, ValType::Ref(ty), features, types)?;
                }
            }
        }
        self.module.assert_mut().element_types.push(element_ty);
        Ok(())
    }

    fn check_const_expr(
        &mut self,
        expr: &ConstExpr<'_>,
        expected_ty: ValType,
        features: &WasmFeatures,
        types: &TypeList,
    ) -> Result<()> {
        let mut validator = VisitConstOperator {
            offset: 0,
            order: self.order,
            uninserted_funcref: false,
            ops: OperatorValidator::new_const_expr(
                features,
                expected_ty,
                mem::take(&mut self.const_expr_allocs),
            ),
            resources: OperatorValidatorResources {
                types,
                module: &mut self.module,
            },
            features,
        };

        let mut ops = expr.get_operators_reader();
        while !ops.eof() {
            validator.offset = ops.original_position();
            ops.visit_operator(&mut validator)??;
        }
        validator.ops.finish(ops.original_position())?;

        // See comment in `RefFunc` below for why this is an assert.
        assert!(!validator.uninserted_funcref);

        self.const_expr_allocs = validator.ops.into_allocations();

        return Ok(());

        struct VisitConstOperator<'a> {
            offset: usize,
            uninserted_funcref: bool,
            ops: OperatorValidator,
            resources: OperatorValidatorResources<'a>,
            order: Order,
            features: &'a WasmFeatures,
        }

        impl VisitConstOperator<'_> {
            fn validator(&mut self) -> impl VisitOperator<'_, Output = Result<()>> {
                self.ops.with_resources(&self.resources, self.offset)
            }

            fn validate_extended_const(&mut self, op: &str) -> Result<()> {
                if self.ops.features.extended_const {
                    Ok(())
                } else {
                    Err(BinaryReaderError::new(
                        format!(
                            "constant expression required: non-constant operator: {}",
                            op
                        ),
                        self.offset,
                    ))
                }
            }

            fn validate_gc(&mut self, op: &str) -> Result<()> {
                if self.features.gc {
                    Ok(())
                } else {
                    Err(BinaryReaderError::new(
                        format!(
                            "constant expression required: non-constant operator: {}",
                            op
                        ),
                        self.offset,
                    ))
                }
            }

            fn validate_global(&mut self, index: u32) -> Result<()> {
                let module = &self.resources.module;
                let global = module.global_at(index, self.offset)?;

                if index >= module.num_imported_globals && !self.features.gc {
                    return Err(BinaryReaderError::new(
                        "constant expression required: global.get of locally defined global",
                        self.offset,
                    ));
                }
                if global.mutable {
                    return Err(BinaryReaderError::new(
                        "constant expression required: global.get of mutable global",
                        self.offset,
                    ));
                }
                Ok(())
            }

            // Functions in initialization expressions are only valid in
            // element segment initialization expressions and globals. In
            // these contexts we want to record all function references.
            //
            // Initialization expressions can also be found in the data
            // section, however. A `RefFunc` instruction in those situations
            // is always invalid and needs to produce a validation error. In
            // this situation, though, we can no longer modify
            // the state since it's been "snapshot" already for
            // parallel validation of functions.
            //
            // If we cannot modify the function references then this function
            // *should* result in a validation error, but we defer that
            // validation error to happen later. The `uninserted_funcref`
            // boolean here is used to track this and will cause a panic
            // (aka a fuzz bug) if we somehow forget to emit an error somewhere
            // else.
            fn insert_ref_func(&mut self, index: u32) {
                if self.order == Order::Data {
                    self.uninserted_funcref = true;
                } else {
                    self.resources
                        .module
                        .assert_mut()
                        .function_references
                        .insert(index);
                }
            }
        }

        macro_rules! define_visit_operator {
            ($(@$proposal:ident $op:ident $({ $($arg:ident: $argty:ty),* })? => $visit:ident)*) => {
                $(
                    #[allow(unused_variables)]
                    fn $visit(&mut self $($(,$arg: $argty)*)?) -> Self::Output {
                        define_visit_operator!(@visit self $visit $($($arg)*)?)
                    }
                )*
            };

            // These are always valid in const expressions
            (@visit $self:ident visit_i32_const $val:ident) => {{
                $self.validator().visit_i32_const($val)
            }};
            (@visit $self:ident visit_i64_const $val:ident) => {{
                $self.validator().visit_i64_const($val)
            }};
            (@visit $self:ident visit_f32_const $val:ident) => {{
                $self.validator().visit_f32_const($val)
            }};
            (@visit $self:ident visit_f64_const $val:ident) => {{
                $self.validator().visit_f64_const($val)
            }};
            (@visit $self:ident visit_v128_const $val:ident) => {{
                $self.validator().visit_v128_const($val)
            }};
            (@visit $self:ident visit_ref_null $val:ident) => {{
                $self.validator().visit_ref_null($val)
            }};
            (@visit $self:ident visit_end) => {{
                $self.validator().visit_end()
            }};


            // These are valid const expressions when the extended-const proposal is enabled.
            (@visit $self:ident visit_i32_add) => {{
                $self.validate_extended_const("i32.add")?;
                $self.validator().visit_i32_add()
            }};
            (@visit $self:ident visit_i32_sub) => {{
                $self.validate_extended_const("i32.sub")?;
                $self.validator().visit_i32_sub()
            }};
            (@visit $self:ident visit_i32_mul) => {{
                $self.validate_extended_const("i32.mul")?;
                $self.validator().visit_i32_mul()
            }};
            (@visit $self:ident visit_i64_add) => {{
                $self.validate_extended_const("i64.add")?;
                $self.validator().visit_i64_add()
            }};
            (@visit $self:ident visit_i64_sub) => {{
                $self.validate_extended_const("i64.sub")?;
                $self.validator().visit_i64_sub()
            }};
            (@visit $self:ident visit_i64_mul) => {{
                $self.validate_extended_const("i64.mul")?;
                $self.validator().visit_i64_mul()
            }};

            // These are valid const expressions with the gc proposal is
            // enabled.
            (@visit $self:ident visit_ref_i31) => {{
                $self.validate_gc("ref.i31")?;
                $self.validator().visit_ref_i31()
            }};

            // `global.get` is a valid const expression for imported, immutable
            // globals.
            (@visit $self:ident visit_global_get $idx:ident) => {{
                $self.validate_global($idx)?;
                $self.validator().visit_global_get($idx)
            }};
            // `ref.func`, if it's in a `global` initializer, will insert into
            // the set of referenced functions so it's processed here.
            (@visit $self:ident visit_ref_func $idx:ident) => {{
                $self.insert_ref_func($idx);
                $self.validator().visit_ref_func($idx)
            }};

            (@visit $self:ident $op:ident $($args:tt)*) => {{
                Err(BinaryReaderError::new(
                    format!("constant expression required: non-constant operator: {}", stringify!($op)),
                    $self.offset,
                ))
            }}
        }

        impl<'a> VisitOperator<'a> for VisitConstOperator<'a> {
            type Output = Result<()>;

            for_each_operator!(define_visit_operator);
        }
    }
}

pub(crate) struct Module {
    // This is set once the code section starts.
    // `WasmModuleResources` implementations use the snapshot to
    // enable parallel validation of functions.
    pub snapshot: Option<Arc<TypeList>>,
    // Stores indexes into the validator's types list.
    pub types: Vec<CoreTypeId>,
    pub tables: Vec<TableType>,
    pub memories: Vec<MemoryType>,
    pub globals: Vec<GlobalType>,
    pub element_types: Vec<RefType>,
    pub data_count: Option<u32>,
    // Stores indexes into `types`.
    pub functions: Vec<u32>,
    pub tags: Vec<CoreTypeId>,
    pub function_references: HashSet<u32>,
    pub imports: IndexMap<(String, String), Vec<EntityType>>,
    pub exports: IndexMap<String, EntityType>,
    pub type_size: u32,
    num_imported_globals: u32,
    num_imported_functions: u32,
}

impl Module {
    /// Get the `CoreTypeId` of the type at the given packed index.
    pub(crate) fn at_packed_index(
        &self,
        types: &TypeList,
        rec_group: RecGroupId,
        index: PackedIndex,
        offset: usize,
    ) -> Result<CoreTypeId> {
        match index.unpack() {
            UnpackedIndex::Id(id) => Ok(id),
            UnpackedIndex::Module(idx) => self.type_id_at(idx, offset),
            UnpackedIndex::RecGroup(idx) => types.rec_group_local_id(rec_group, idx, offset),
        }
    }

    pub fn add_types(
        &mut self,
        rec_group: RecGroup,
        features: &WasmFeatures,
        types: &mut TypeAlloc,
        offset: usize,
        check_limit: bool,
    ) -> Result<()> {
        debug_assert!(rec_group.is_explicit_rec_group() || rec_group.types().len() == 1);
        if rec_group.is_explicit_rec_group() && !features.gc {
            bail!(
                offset,
                "rec group usage requires `gc` proposal to be enabled"
            );
        }

        if check_limit {
            check_max(
                self.types.len(),
                rec_group.types().len() as u32,
                MAX_WASM_TYPES,
                "types",
                offset,
            )?;
        }

        let (is_new, rec_group_id) =
            canonicalize_and_intern_rec_group(features, types, self, rec_group, offset)?;

        let range = &types[rec_group_id];
        let start = range.start.index();
        let end = range.end.index();

        for i in start..end {
            let i = u32::try_from(i).unwrap();
            let id = CoreTypeId::from_index(i);
            debug_assert!(types.get(id).is_some());
            self.types.push(id);
            if is_new {
                self.check_subtype(rec_group_id, id, features, types, offset)?;
            }
        }

        Ok(())
    }

    fn check_subtype(
        &mut self,
        rec_group: RecGroupId,
        id: CoreTypeId,
        features: &WasmFeatures,
        types: &mut TypeAlloc,
        offset: usize,
    ) -> Result<()> {
        let ty = &types[id];
        if !features.gc && (!ty.is_final || ty.supertype_idx.is_some()) {
            bail!(offset, "gc proposal must be enabled to use subtypes");
        }

        self.check_composite_type(&ty.composite_type, features, offset)?;

        if let Some(supertype_index) = ty.supertype_idx {
            debug_assert!(supertype_index.is_canonical());
            let sup_id = self.at_packed_index(types, rec_group, supertype_index, offset)?;
            if types[sup_id].is_final {
                bail!(offset, "supertype must not be final");
            }
            if !types.matches(id, sup_id) {
                bail!(offset, "subtype must match supertype");
            }
        }

        Ok(())
    }

    fn check_composite_type(
        &mut self,
        ty: &CompositeType,
        features: &WasmFeatures,
        offset: usize,
    ) -> Result<()> {
        let check = |ty: &ValType| {
            features
                .check_value_type(*ty)
                .map_err(|e| BinaryReaderError::new(e, offset))
        };
        match ty {
            CompositeType::Func(t) => {
                for ty in t.params().iter().chain(t.results()) {
                    check(ty)?;
                }
                if t.results().len() > 1 && !features.multi_value {
                    return Err(BinaryReaderError::new(
                        "func type returns multiple values but the multi-value feature is not enabled",
                        offset,
                    ));
                }
            }
            CompositeType::Array(t) => {
                if !features.gc {
                    return Err(BinaryReaderError::new(
                        "array indexed types not supported without the gc feature",
                        offset,
                    ));
                }
                match &t.0.element_type {
                    StorageType::I8 | StorageType::I16 => {}
                    StorageType::Val(value_type) => check(value_type)?,
                };
            }
            CompositeType::Struct(t) => {
                if !features.gc {
                    return Err(BinaryReaderError::new(
                        "struct indexed types not supported without the gc feature",
                        offset,
                    ));
                }
                for ty in t.fields.iter() {
                    match &ty.element_type {
                        StorageType::I8 | StorageType::I16 => {}
                        StorageType::Val(value_type) => check(value_type)?,
                    }
                }
            }
        }
        Ok(())
    }

    pub fn add_import(
        &mut self,
        mut import: crate::Import,
        features: &WasmFeatures,
        types: &TypeList,
        offset: usize,
    ) -> Result<()> {
        let entity = self.check_type_ref(&mut import.ty, features, types, offset)?;

        let (len, max, desc) = match import.ty {
            TypeRef::Func(type_index) => {
                self.functions.push(type_index);
                self.num_imported_functions += 1;
                (self.functions.len(), MAX_WASM_FUNCTIONS, "functions")
            }
            TypeRef::Table(ty) => {
                self.tables.push(ty);
                (self.tables.len(), self.max_tables(features), "tables")
            }
            TypeRef::Memory(ty) => {
                self.memories.push(ty);
                (self.memories.len(), self.max_memories(features), "memories")
            }
            TypeRef::Tag(ty) => {
                self.tags.push(self.types[ty.func_type_idx as usize]);
                (self.tags.len(), MAX_WASM_TAGS, "tags")
            }
            TypeRef::Global(ty) => {
                if !features.mutable_global && ty.mutable {
                    return Err(BinaryReaderError::new(
                        "mutable global support is not enabled",
                        offset,
                    ));
                }
                self.globals.push(ty);
                self.num_imported_globals += 1;
                (self.globals.len(), MAX_WASM_GLOBALS, "globals")
            }
        };

        check_max(len, 0, max, desc, offset)?;

        self.type_size = combine_type_sizes(self.type_size, entity.info(types).size(), offset)?;

        self.imports
            .entry((import.module.to_string(), import.name.to_string()))
            .or_default()
            .push(entity);

        Ok(())
    }

    pub fn add_export(
        &mut self,
        name: &str,
        ty: EntityType,
        features: &WasmFeatures,
        offset: usize,
        check_limit: bool,
        types: &TypeList,
    ) -> Result<()> {
        if !features.mutable_global {
            if let EntityType::Global(global_type) = ty {
                if global_type.mutable {
                    return Err(BinaryReaderError::new(
                        "mutable global support is not enabled",
                        offset,
                    ));
                }
            }
        }

        if check_limit {
            check_max(self.exports.len(), 1, MAX_WASM_EXPORTS, "exports", offset)?;
        }

        self.type_size = combine_type_sizes(self.type_size, ty.info(types).size(), offset)?;

        match self.exports.insert(name.to_string(), ty) {
            Some(_) => Err(format_err!(
                offset,
                "duplicate export name `{name}` already defined"
            )),
            None => Ok(()),
        }
    }

    pub fn add_function(&mut self, type_index: u32, types: &TypeList, offset: usize) -> Result<()> {
        self.func_type_at(type_index, types, offset)?;
        self.functions.push(type_index);
        Ok(())
    }

    pub fn add_memory(
        &mut self,
        ty: MemoryType,
        features: &WasmFeatures,
        offset: usize,
    ) -> Result<()> {
        self.check_memory_type(&ty, features, offset)?;
        self.memories.push(ty);
        Ok(())
    }

    pub fn add_tag(
        &mut self,
        ty: TagType,
        features: &WasmFeatures,
        types: &TypeList,
        offset: usize,
    ) -> Result<()> {
        self.check_tag_type(&ty, features, types, offset)?;
        self.tags.push(self.types[ty.func_type_idx as usize]);
        Ok(())
    }

    pub fn type_id_at(&self, idx: u32, offset: usize) -> Result<CoreTypeId> {
        self.types
            .get(idx as usize)
            .copied()
            .ok_or_else(|| format_err!(offset, "unknown type {idx}: type index out of bounds"))
    }

    fn sub_type_at<'a>(&self, types: &'a TypeList, idx: u32, offset: usize) -> Result<&'a SubType> {
        let id = self.type_id_at(idx, offset)?;
        Ok(&types[id])
    }

    fn func_type_at<'a>(
        &self,
        type_index: u32,
        types: &'a TypeList,
        offset: usize,
<<<<<<< HEAD
    ) -> Result<&'a IndexedFuncType> {
        types[self.type_id_at(type_index, offset)?]
            .as_func_type()
            .ok_or_else(|| format_err!(offset, "type index {type_index} is not a function type"))
=======
    ) -> Result<&'a FuncType> {
        match &self.sub_type_at(types, type_index, offset)?.composite_type {
            CompositeType::Func(f) => Ok(f),
            _ => bail!(offset, "type index {type_index} is not a function type"),
        }
>>>>>>> 39a60291
    }

    pub fn check_type_ref(
        &self,
        type_ref: &mut TypeRef,
        features: &WasmFeatures,
        types: &TypeList,
        offset: usize,
    ) -> Result<EntityType> {
        Ok(match type_ref {
            TypeRef::Func(type_index) => {
                self.func_type_at(*type_index, types, offset)?;
                EntityType::Func(self.types[*type_index as usize])
            }
            TypeRef::Table(t) => {
                self.check_table_type(t, features, offset)?;
                EntityType::Table(*t)
            }
            TypeRef::Memory(t) => {
                self.check_memory_type(t, features, offset)?;
                EntityType::Memory(*t)
            }
            TypeRef::Tag(t) => {
                self.check_tag_type(t, features, types, offset)?;
                EntityType::Tag(self.types[t.func_type_idx as usize])
            }
            TypeRef::Global(t) => {
                self.check_global_type(t, features, offset)?;
                EntityType::Global(*t)
            }
        })
    }

    fn check_table_type(
        &self,
        ty: &mut TableType,
        features: &WasmFeatures,
        offset: usize,
    ) -> Result<()> {
        // the `funcref` value type is allowed all the way back to the MVP, so
        // don't check it here
        if ty.element_type != RefType::FUNCREF {
            self.check_ref_type(&mut ty.element_type, features, offset)?
        }

        self.check_limits(ty.initial, ty.maximum, offset)?;
        if ty.initial > MAX_WASM_TABLE_ENTRIES as u32 {
            return Err(BinaryReaderError::new(
                "minimum table size is out of bounds",
                offset,
            ));
        }
        Ok(())
    }

    fn check_memory_type(
        &self,
        ty: &MemoryType,
        features: &WasmFeatures,
        offset: usize,
    ) -> Result<()> {
        self.check_limits(ty.initial, ty.maximum, offset)?;
        let (true_maximum, err) = if ty.memory64 {
            if !features.memory64 {
                return Err(BinaryReaderError::new(
                    "memory64 must be enabled for 64-bit memories",
                    offset,
                ));
            }
            (
                MAX_WASM_MEMORY64_PAGES,
                "memory size must be at most 2**48 pages",
            )
        } else {
            (
                MAX_WASM_MEMORY32_PAGES,
                "memory size must be at most 65536 pages (4GiB)",
            )
        };
        if ty.initial > true_maximum {
            return Err(BinaryReaderError::new(err, offset));
        }
        if let Some(maximum) = ty.maximum {
            if maximum > true_maximum {
                return Err(BinaryReaderError::new(err, offset));
            }
        }
        if ty.shared {
            if !features.threads {
                return Err(BinaryReaderError::new(
                    "threads must be enabled for shared memories",
                    offset,
                ));
            }
            if ty.maximum.is_none() {
                return Err(BinaryReaderError::new(
                    "shared memory must have maximum size",
                    offset,
                ));
            }
        }
        Ok(())
    }

    pub(crate) fn imports_for_module_type(
        &self,
        offset: usize,
    ) -> Result<IndexMap<(String, String), EntityType>> {
        // Ensure imports are unique, which is a requirement of the component model
        self.imports
            .iter()
            .map(|((module, name), types)| {
                if types.len() != 1 {
                    bail!(
                        offset,
                        "module has a duplicate import name `{module}:{name}` \
                         that is not allowed in components",
                    );
                }
                Ok(((module.clone(), name.clone()), types[0]))
            })
            .collect::<Result<_>>()
    }

    fn check_value_type(
        &self,
        ty: &mut ValType,
        features: &WasmFeatures,
        offset: usize,
    ) -> Result<()> {
        // The above only checks the value type for features.
        // We must check it if it's a reference.
        match ty {
            ValType::Ref(rt) => self.check_ref_type(rt, features, offset),
            _ => features
                .check_value_type(*ty)
                .map_err(|e| BinaryReaderError::new(e, offset)),
        }
    }

    fn check_ref_type(
        &self,
        ty: &mut RefType,
        features: &WasmFeatures,
        offset: usize,
    ) -> Result<()> {
        features
            .check_ref_type(*ty)
            .map_err(|e| BinaryReaderError::new(e, offset))?;
        let mut hty = ty.heap_type();
        self.check_heap_type(&mut hty, offset)?;
        *ty = RefType::new(ty.is_nullable(), hty).unwrap();
        Ok(())
    }

    fn check_heap_type(&self, ty: &mut HeapType, offset: usize) -> Result<()> {
        // Check that the heap type is valid
        let type_index = match ty {
            HeapType::Func
            | HeapType::Extern
            | HeapType::Any
            | HeapType::None
            | HeapType::NoExtern
            | HeapType::NoFunc
            | HeapType::Eq
            | HeapType::Struct
            | HeapType::Array
            | HeapType::I31 => return Ok(()),
            HeapType::Concrete(type_index) => type_index,
        };
        match type_index {
            UnpackedIndex::Module(idx) => {
                let id = self.type_id_at(*idx, offset)?;
                *type_index = UnpackedIndex::Id(id);
                Ok(())
            }
            // Types at this stage should not be canonicalized. All
            // canonicalized types should already be validated meaning they
            // shouldn't be double-checked here again.
            UnpackedIndex::RecGroup(_) | UnpackedIndex::Id(_) => unreachable!(),
        }
    }

    fn check_tag_type(
        &self,
        ty: &TagType,
        features: &WasmFeatures,
        types: &TypeList,
        offset: usize,
    ) -> Result<()> {
        if !features.exceptions {
            return Err(BinaryReaderError::new(
                "exceptions proposal not enabled",
                offset,
            ));
        }
        let ty = self.func_type_at(ty.func_type_idx, types, offset)?;
        if !ty.results().is_empty() {
            return Err(BinaryReaderError::new(
                "invalid exception type: non-empty tag result type",
                offset,
            ));
        }
        Ok(())
    }

    fn check_global_type(
        &self,
        ty: &mut GlobalType,
        features: &WasmFeatures,
        offset: usize,
    ) -> Result<()> {
        self.check_value_type(&mut ty.content_type, features, offset)
    }

    fn check_limits<T>(&self, initial: T, maximum: Option<T>, offset: usize) -> Result<()>
    where
        T: Into<u64>,
    {
        if let Some(max) = maximum {
            if initial.into() > max.into() {
                return Err(BinaryReaderError::new(
                    "size minimum must not be greater than maximum",
                    offset,
                ));
            }
        }
        Ok(())
    }

    pub fn max_tables(&self, features: &WasmFeatures) -> usize {
        if features.reference_types {
            MAX_WASM_TABLES
        } else {
            1
        }
    }

    pub fn max_memories(&self, features: &WasmFeatures) -> usize {
        if features.multi_memory {
            MAX_WASM_MEMORIES
        } else {
            1
        }
    }

    pub fn export_to_entity_type(
        &mut self,
        export: &crate::Export,
        offset: usize,
    ) -> Result<EntityType> {
        let check = |ty: &str, index: u32, total: usize| {
            if index as usize >= total {
                Err(format_err!(
                    offset,
                    "unknown {ty} {index}: exported {ty} index out of bounds",
                ))
            } else {
                Ok(())
            }
        };

        Ok(match export.kind {
            ExternalKind::Func => {
                check("function", export.index, self.functions.len())?;
                self.function_references.insert(export.index);
                EntityType::Func(self.types[self.functions[export.index as usize] as usize])
            }
            ExternalKind::Table => {
                check("table", export.index, self.tables.len())?;
                EntityType::Table(self.tables[export.index as usize])
            }
            ExternalKind::Memory => {
                check("memory", export.index, self.memories.len())?;
                EntityType::Memory(self.memories[export.index as usize])
            }
            ExternalKind::Global => {
                check("global", export.index, self.globals.len())?;
                EntityType::Global(self.globals[export.index as usize])
            }
            ExternalKind::Tag => {
                check("tag", export.index, self.tags.len())?;
                EntityType::Tag(self.tags[export.index as usize])
            }
        })
    }

    pub fn get_func_type<'a>(
        &self,
        func_idx: u32,
        types: &'a TypeList,
        offset: usize,
    ) -> Result<&'a IndexedFuncType> {
        match self.functions.get(func_idx as usize) {
            Some(idx) => self.func_type_at(*idx, types, offset),
            None => Err(format_err!(
                offset,
                "unknown function {func_idx}: func index out of bounds",
            )),
        }
    }

    fn global_at(&self, idx: u32, offset: usize) -> Result<&GlobalType> {
        match self.globals.get(idx as usize) {
            Some(t) => Ok(t),
            None => Err(format_err!(
                offset,
                "unknown global {idx}: global index out of bounds"
            )),
        }
    }

    fn table_at(&self, idx: u32, offset: usize) -> Result<&TableType> {
        match self.tables.get(idx as usize) {
            Some(t) => Ok(t),
            None => Err(format_err!(
                offset,
                "unknown table {idx}: table index out of bounds"
            )),
        }
    }

    fn memory_at(&self, idx: u32, offset: usize) -> Result<&MemoryType> {
        match self.memories.get(idx as usize) {
            Some(t) => Ok(t),
            None => Err(format_err!(
                offset,
                "unknown memory {idx}: memory index out of bounds"
            )),
        }
    }
}

impl Default for Module {
    fn default() -> Self {
        Self {
            snapshot: Default::default(),
            types: Default::default(),
            tables: Default::default(),
            memories: Default::default(),
            globals: Default::default(),
            element_types: Default::default(),
            data_count: Default::default(),
            functions: Default::default(),
            tags: Default::default(),
            function_references: Default::default(),
            imports: Default::default(),
            exports: Default::default(),
            type_size: 1,
            num_imported_globals: Default::default(),
            num_imported_functions: Default::default(),
        }
    }
}

struct OperatorValidatorResources<'a> {
    module: &'a mut MaybeOwned<Module>,
    types: &'a TypeList,
}

impl WasmModuleResources for OperatorValidatorResources<'_> {
    type IndexedFuncType = crate::IndexedFuncType;

    fn table_at(&self, at: u32) -> Option<TableType> {
        self.module.tables.get(at as usize).cloned()
    }

    fn memory_at(&self, at: u32) -> Option<MemoryType> {
        self.module.memories.get(at as usize).cloned()
    }

<<<<<<< HEAD
    fn tag_at(&self, at: u32) -> Option<&Self::IndexedFuncType> {
        Some(
            self.types[*self.module.tags.get(at as usize)?]
                .as_func_type()
                .unwrap(),
        )
=======
    fn tag_at(&self, at: u32) -> Option<&Self::FuncType> {
        let type_id = *self.module.tags.get(at as usize)?;
        Some(self.types[type_id].unwrap_func())
>>>>>>> 39a60291
    }

    fn global_at(&self, at: u32) -> Option<GlobalType> {
        self.module.globals.get(at as usize).cloned()
    }

<<<<<<< HEAD
    fn func_type_at(&self, at: u32) -> Option<&Self::IndexedFuncType> {
        Some(
            self.types[*self.module.types.get(at as usize)?]
                .as_func_type()
                .unwrap(),
        )
=======
    fn func_type_at(&self, at: u32) -> Option<&Self::FuncType> {
        let id = *self.module.types.get(at as usize)?;
        match &self.types[id].composite_type {
            CompositeType::Func(f) => Some(f),
            _ => None,
        }
>>>>>>> 39a60291
    }

    fn type_id_of_function(&self, at: u32) -> Option<CoreTypeId> {
        let type_index = self.module.functions.get(at as usize)?;
        self.module.types.get(*type_index as usize).copied()
    }

<<<<<<< HEAD
    fn type_of_function(&self, at: u32) -> Option<&Self::IndexedFuncType> {
        self.func_type_at(self.type_index_of_function(at)?)
=======
    fn type_of_function(&self, at: u32) -> Option<&Self::FuncType> {
        let type_index = self.module.functions.get(at as usize)?;
        self.func_type_at(*type_index)
>>>>>>> 39a60291
    }

    fn check_heap_type(&self, t: &mut HeapType, offset: usize) -> Result<()> {
        self.module.check_heap_type(t, offset)
    }

    fn element_type_at(&self, at: u32) -> Option<RefType> {
        self.module.element_types.get(at as usize).cloned()
    }

    fn is_subtype(&self, a: ValType, b: ValType) -> bool {
        self.types.valtype_is_subtype(a, b)
    }

    fn element_count(&self) -> u32 {
        self.module.element_types.len() as u32
    }

    fn data_count(&self) -> Option<u32> {
        self.module.data_count
    }

    fn is_function_referenced(&self, idx: u32) -> bool {
        self.module.function_references.contains(&idx)
    }
}

/// The implementation of [`WasmModuleResources`] used by
/// [`Validator`](crate::Validator).
pub struct ValidatorResources(pub(crate) Arc<Module>);

impl WasmModuleResources for ValidatorResources {
    type IndexedFuncType = crate::IndexedFuncType;

    fn table_at(&self, at: u32) -> Option<TableType> {
        self.0.tables.get(at as usize).cloned()
    }

    fn memory_at(&self, at: u32) -> Option<MemoryType> {
        self.0.memories.get(at as usize).cloned()
    }

<<<<<<< HEAD
    fn tag_at(&self, at: u32) -> Option<&Self::IndexedFuncType> {
        Some(
            self.0.snapshot.as_ref().unwrap()[*self.0.tags.get(at as usize)?]
                .as_func_type()
                .unwrap(),
        )
=======
    fn tag_at(&self, at: u32) -> Option<&Self::FuncType> {
        let id = *self.0.tags.get(at as usize)?;
        let types = self.0.snapshot.as_ref().unwrap();
        match &types[id].composite_type {
            CompositeType::Func(f) => Some(f),
            _ => None,
        }
>>>>>>> 39a60291
    }

    fn global_at(&self, at: u32) -> Option<GlobalType> {
        self.0.globals.get(at as usize).cloned()
    }

<<<<<<< HEAD
    fn func_type_at(&self, at: u32) -> Option<&Self::IndexedFuncType> {
        Some(
            self.0.snapshot.as_ref().unwrap()[*self.0.types.get(at as usize)?]
                .as_func_type()
                .unwrap(),
        )
=======
    fn func_type_at(&self, at: u32) -> Option<&Self::FuncType> {
        let id = *self.0.types.get(at as usize)?;
        let types = self.0.snapshot.as_ref().unwrap();
        match &types[id].composite_type {
            CompositeType::Func(f) => Some(f),
            _ => None,
        }
>>>>>>> 39a60291
    }

    fn type_id_of_function(&self, at: u32) -> Option<CoreTypeId> {
        let type_index = *self.0.functions.get(at as usize)?;
        self.0.types.get(type_index as usize).copied()
    }

<<<<<<< HEAD
    fn type_of_function(&self, at: u32) -> Option<&Self::IndexedFuncType> {
        self.func_type_at(self.type_index_of_function(at)?)
=======
    fn type_of_function(&self, at: u32) -> Option<&Self::FuncType> {
        let type_index = *self.0.functions.get(at as usize)?;
        self.func_type_at(type_index)
>>>>>>> 39a60291
    }

    fn check_heap_type(&self, t: &mut HeapType, offset: usize) -> Result<()> {
        self.0.check_heap_type(t, offset)
    }

    fn element_type_at(&self, at: u32) -> Option<RefType> {
        self.0.element_types.get(at as usize).cloned()
    }

    fn is_subtype(&self, a: ValType, b: ValType) -> bool {
        self.0.snapshot.as_ref().unwrap().valtype_is_subtype(a, b)
    }

    fn element_count(&self) -> u32 {
        self.0.element_types.len() as u32
    }

    fn data_count(&self) -> Option<u32> {
        self.0.data_count
    }

    fn is_function_referenced(&self, idx: u32) -> bool {
        self.0.function_references.contains(&idx)
    }
}

const _: () = {
    fn assert_send<T: Send>() {}

    // Assert that `ValidatorResources` is Send so function validation
    // can be parallelizable
    fn assert() {
        assert_send::<ValidatorResources>();
    }
};

mod arc {
    use std::ops::Deref;
    use std::sync::Arc;

    enum Inner<T> {
        Owned(T),
        Shared(Arc<T>),

        Empty, // Only used for swapping from owned to shared.
    }

    pub struct MaybeOwned<T> {
        inner: Inner<T>,
    }

    impl<T> MaybeOwned<T> {
        #[inline]
        fn as_mut(&mut self) -> Option<&mut T> {
            match &mut self.inner {
                Inner::Owned(x) => Some(x),
                Inner::Shared(_) => None,
                Inner::Empty => Self::unreachable(),
            }
        }

        #[inline]
        pub fn assert_mut(&mut self) -> &mut T {
            self.as_mut().unwrap()
        }

        pub fn arc(&mut self) -> &Arc<T> {
            self.make_shared();
            match &self.inner {
                Inner::Shared(x) => x,
                _ => Self::unreachable(),
            }
        }

        #[inline]
        fn make_shared(&mut self) {
            if let Inner::Shared(_) = self.inner {
                return;
            }

            let inner = std::mem::replace(&mut self.inner, Inner::Empty);
            let x = match inner {
                Inner::Owned(x) => x,
                _ => Self::unreachable(),
            };
            let x = Arc::new(x);
            self.inner = Inner::Shared(x);
        }

        #[cold]
        #[inline(never)]
        fn unreachable() -> ! {
            unreachable!()
        }
    }

    impl<T: Default> Default for MaybeOwned<T> {
        fn default() -> MaybeOwned<T> {
            MaybeOwned {
                inner: Inner::Owned(T::default()),
            }
        }
    }

    impl<T> Deref for MaybeOwned<T> {
        type Target = T;

        fn deref(&self) -> &T {
            match &self.inner {
                Inner::Owned(x) => x,
                Inner::Shared(x) => x,
                Inner::Empty => Self::unreachable(),
            }
        }
    }
}<|MERGE_RESOLUTION|>--- conflicted
+++ resolved
@@ -11,17 +11,10 @@
 };
 use crate::validator::types::TypeIdentifier;
 use crate::{
-<<<<<<< HEAD
-    BinaryReaderError, ConstExpr, Data, DataKind, Element, ElementKind, ExternalKind, Global,
-    GlobalType, HeapType, IndexedFuncType, MemoryType, RefType, Result, StorageType, Table,
-    TableInit, TableType, TagType, TypeRef, ValType, VisitOperator, WasmFeatures, WasmFuncType,
-    WasmModuleResources,
-=======
     limits::*, BinaryReaderError, CompositeType, ConstExpr, Data, DataKind, Element, ElementKind,
-    ExternalKind, FuncType, Global, GlobalType, HeapType, MemoryType, PackedIndex, RecGroup,
+    ExternalKind, IndexedFuncType, Global, GlobalType, HeapType, MemoryType, PackedIndex, RecGroup,
     RefType, Result, StorageType, SubType, Table, TableInit, TableType, TagType, TypeRef,
     UnpackedIndex, ValType, VisitOperator, WasmFeatures, WasmModuleResources,
->>>>>>> 39a60291
 };
 use indexmap::IndexMap;
 use std::mem;
@@ -796,18 +789,11 @@
         type_index: u32,
         types: &'a TypeList,
         offset: usize,
-<<<<<<< HEAD
     ) -> Result<&'a IndexedFuncType> {
-        types[self.type_id_at(type_index, offset)?]
-            .as_func_type()
-            .ok_or_else(|| format_err!(offset, "type index {type_index} is not a function type"))
-=======
-    ) -> Result<&'a FuncType> {
         match &self.sub_type_at(types, type_index, offset)?.composite_type {
             CompositeType::Func(f) => Ok(f),
             _ => bail!(offset, "type index {type_index} is not a function type"),
         }
->>>>>>> 39a60291
     }
 
     pub fn check_type_ref(
@@ -1179,39 +1165,21 @@
         self.module.memories.get(at as usize).cloned()
     }
 
-<<<<<<< HEAD
     fn tag_at(&self, at: u32) -> Option<&Self::IndexedFuncType> {
-        Some(
-            self.types[*self.module.tags.get(at as usize)?]
-                .as_func_type()
-                .unwrap(),
-        )
-=======
-    fn tag_at(&self, at: u32) -> Option<&Self::FuncType> {
         let type_id = *self.module.tags.get(at as usize)?;
         Some(self.types[type_id].unwrap_func())
->>>>>>> 39a60291
     }
 
     fn global_at(&self, at: u32) -> Option<GlobalType> {
         self.module.globals.get(at as usize).cloned()
     }
 
-<<<<<<< HEAD
     fn func_type_at(&self, at: u32) -> Option<&Self::IndexedFuncType> {
-        Some(
-            self.types[*self.module.types.get(at as usize)?]
-                .as_func_type()
-                .unwrap(),
-        )
-=======
-    fn func_type_at(&self, at: u32) -> Option<&Self::FuncType> {
         let id = *self.module.types.get(at as usize)?;
         match &self.types[id].composite_type {
             CompositeType::Func(f) => Some(f),
             _ => None,
         }
->>>>>>> 39a60291
     }
 
     fn type_id_of_function(&self, at: u32) -> Option<CoreTypeId> {
@@ -1219,14 +1187,9 @@
         self.module.types.get(*type_index as usize).copied()
     }
 
-<<<<<<< HEAD
     fn type_of_function(&self, at: u32) -> Option<&Self::IndexedFuncType> {
-        self.func_type_at(self.type_index_of_function(at)?)
-=======
-    fn type_of_function(&self, at: u32) -> Option<&Self::FuncType> {
         let type_index = self.module.functions.get(at as usize)?;
         self.func_type_at(*type_index)
->>>>>>> 39a60291
     }
 
     fn check_heap_type(&self, t: &mut HeapType, offset: usize) -> Result<()> {
@@ -1269,44 +1232,26 @@
         self.0.memories.get(at as usize).cloned()
     }
 
-<<<<<<< HEAD
     fn tag_at(&self, at: u32) -> Option<&Self::IndexedFuncType> {
-        Some(
-            self.0.snapshot.as_ref().unwrap()[*self.0.tags.get(at as usize)?]
-                .as_func_type()
-                .unwrap(),
-        )
-=======
-    fn tag_at(&self, at: u32) -> Option<&Self::FuncType> {
         let id = *self.0.tags.get(at as usize)?;
         let types = self.0.snapshot.as_ref().unwrap();
         match &types[id].composite_type {
             CompositeType::Func(f) => Some(f),
             _ => None,
         }
->>>>>>> 39a60291
     }
 
     fn global_at(&self, at: u32) -> Option<GlobalType> {
         self.0.globals.get(at as usize).cloned()
     }
 
-<<<<<<< HEAD
     fn func_type_at(&self, at: u32) -> Option<&Self::IndexedFuncType> {
-        Some(
-            self.0.snapshot.as_ref().unwrap()[*self.0.types.get(at as usize)?]
-                .as_func_type()
-                .unwrap(),
-        )
-=======
-    fn func_type_at(&self, at: u32) -> Option<&Self::FuncType> {
         let id = *self.0.types.get(at as usize)?;
         let types = self.0.snapshot.as_ref().unwrap();
         match &types[id].composite_type {
             CompositeType::Func(f) => Some(f),
             _ => None,
         }
->>>>>>> 39a60291
     }
 
     fn type_id_of_function(&self, at: u32) -> Option<CoreTypeId> {
@@ -1314,14 +1259,9 @@
         self.0.types.get(type_index as usize).copied()
     }
 
-<<<<<<< HEAD
     fn type_of_function(&self, at: u32) -> Option<&Self::IndexedFuncType> {
-        self.func_type_at(self.type_index_of_function(at)?)
-=======
-    fn type_of_function(&self, at: u32) -> Option<&Self::FuncType> {
         let type_index = *self.0.functions.get(at as usize)?;
         self.func_type_at(type_index)
->>>>>>> 39a60291
     }
 
     fn check_heap_type(&self, t: &mut HeapType, offset: usize) -> Result<()> {
