--- conflicted
+++ resolved
@@ -270,14 +270,11 @@
         fn func_type_at(&self, _type_idx: u32) -> Option<&Self::IndexedFuncType> {
             Some(&EmptyFuncType)
         }
-<<<<<<< HEAD
+
+        fn type_index_of_function(&self, _at: u32) -> Option<u32> {
+            todo!()
+        }
         fn type_of_function(&self, _func_idx: u32) -> Option<&Self::IndexedFuncType> {
-=======
-        fn type_index_of_function(&self, _at: u32) -> Option<u32> {
-            todo!()
-        }
-        fn type_of_function(&self, _func_idx: u32) -> Option<&Self::FuncType> {
->>>>>>> eb0266b8
             todo!()
         }
         fn check_value_type(
