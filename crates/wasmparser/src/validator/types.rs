//! Types relating to type information provided by validation.

use super::{
    component::{ComponentState, ExternKind},
    core::Module,
};
use crate::{validator::names::KebabString, HeapType};
use crate::{
<<<<<<< HEAD
    ArrayType, BinaryReaderError, Export, ExternalKind, GlobalType, Import, IndexedFuncType,
    MemoryType, PrimitiveValType, RefType, Result, TableType, TypeRef, ValType,
=======
    BinaryReaderError, CompositeType, Export, ExternalKind, FuncType, GlobalType, Import, Matches,
    MemoryType, PackedIndex, PrimitiveValType, RecGroup, RefType, Result, SubType, TableType,
    TypeRef, UnpackedIndex, ValType, WithRecGroup,
>>>>>>> 39a60291
};
use indexmap::{IndexMap, IndexSet};
use std::collections::hash_map::Entry;
use std::collections::{HashMap, HashSet};
use std::ops::{Index, Range};
use std::sync::atomic::{AtomicU64, Ordering};
use std::{
    borrow::Borrow,
    hash::{Hash, Hasher},
    mem,
    ops::{Deref, DerefMut},
    sync::Arc,
};

/// The maximum number of parameters in the canonical ABI that can be passed by value.
///
/// Functions that exceed this limit will instead pass parameters indirectly from
/// linear memory via a single pointer parameter.
const MAX_FLAT_FUNC_PARAMS: usize = 16;
/// The maximum number of results in the canonical ABI that can be returned by a function.
///
/// Functions that exceed this limit have their results written to linear memory via an
/// additional pointer parameter (imports) or return a single pointer value (exports).
const MAX_FLAT_FUNC_RESULTS: usize = 1;

/// The maximum lowered types, including a possible type for a return pointer parameter.
const MAX_LOWERED_TYPES: usize = MAX_FLAT_FUNC_PARAMS + 1;

/// A simple alloc-free list of types used for calculating lowered function signatures.
pub(crate) struct LoweredTypes {
    types: [ValType; MAX_LOWERED_TYPES],
    len: usize,
    max: usize,
}

impl LoweredTypes {
    fn new(max: usize) -> Self {
        assert!(max <= MAX_LOWERED_TYPES);
        Self {
            types: [ValType::I32; MAX_LOWERED_TYPES],
            len: 0,
            max,
        }
    }

    fn len(&self) -> usize {
        self.len
    }

    fn maxed(&self) -> bool {
        self.len == self.max
    }

    fn get_mut(&mut self, index: usize) -> Option<&mut ValType> {
        if index < self.len {
            Some(&mut self.types[index])
        } else {
            None
        }
    }

    fn push(&mut self, ty: ValType) -> bool {
        if self.maxed() {
            return false;
        }

        self.types[self.len] = ty;
        self.len += 1;
        true
    }

    fn clear(&mut self) {
        self.len = 0;
    }

    pub fn as_slice(&self) -> &[ValType] {
        &self.types[..self.len]
    }

    pub fn iter(&self) -> impl Iterator<Item = ValType> + '_ {
        self.as_slice().iter().copied()
    }
}

/// Represents information about a component function type lowering.
pub(crate) struct LoweringInfo {
    pub(crate) params: LoweredTypes,
    pub(crate) results: LoweredTypes,
    pub(crate) requires_memory: bool,
    pub(crate) requires_realloc: bool,
}

impl LoweringInfo {
    pub(crate) fn into_func_type(self) -> IndexedFuncType {
        IndexedFuncType::new(
            self.params.as_slice().iter().copied(),
            self.results.as_slice().iter().copied(),
            [],
            [],
        )
    }
}

impl Default for LoweringInfo {
    fn default() -> Self {
        Self {
            params: LoweredTypes::new(MAX_FLAT_FUNC_PARAMS),
            results: LoweredTypes::new(MAX_FLAT_FUNC_RESULTS),
            requires_memory: false,
            requires_realloc: false,
        }
    }
}

fn push_primitive_wasm_types(ty: &PrimitiveValType, lowered_types: &mut LoweredTypes) -> bool {
    match ty {
        PrimitiveValType::Bool
        | PrimitiveValType::S8
        | PrimitiveValType::U8
        | PrimitiveValType::S16
        | PrimitiveValType::U16
        | PrimitiveValType::S32
        | PrimitiveValType::U32
        | PrimitiveValType::Char => lowered_types.push(ValType::I32),
        PrimitiveValType::S64 | PrimitiveValType::U64 => lowered_types.push(ValType::I64),
        PrimitiveValType::Float32 => lowered_types.push(ValType::F32),
        PrimitiveValType::Float64 => lowered_types.push(ValType::F64),
        PrimitiveValType::String => {
            lowered_types.push(ValType::I32) && lowered_types.push(ValType::I32)
        }
    }
}

/// A trait shared by all type identifiers.
///
/// Any id that can be used to get a type from a `Types`.
//
// Or, internally, from a `TypeList`.
pub trait TypeIdentifier: std::fmt::Debug + Copy + Eq + Sized + 'static {
    /// The data pointed to by this type of id.
    type Data: TypeData<Id = Self>;

    /// Create a type id from an index.
    #[doc(hidden)]
    fn from_index(index: u32) -> Self;

    /// Get a shared reference to the list where this id's type data is stored
    /// within.
    #[doc(hidden)]
    fn list(types: &TypeList) -> &SnapshotList<Self::Data>;

    /// Get an exclusive reference to the list where this id's type data is
    /// stored within.
    #[doc(hidden)]
    fn list_mut(types: &mut TypeList) -> &mut SnapshotList<Self::Data>;

    /// The raw index of this id.
    #[doc(hidden)]
    fn index(&self) -> usize;
}

/// A trait shared by all types within a `Types`.
///
/// This is the data that can be retreived by indexing with the associated
/// [`TypeIdentifier`].
pub trait TypeData: std::fmt::Debug {
    /// The identifier for this type data.
    type Id: TypeIdentifier<Data = Self>;

    /// Get the info for this type.
    #[doc(hidden)]
    fn type_info(&self, types: &TypeList) -> TypeInfo;
}

/// A type that can be aliased in the component model.
pub trait Aliasable {
    #[doc(hidden)]
    fn alias_id(&self) -> u32;

    #[doc(hidden)]
    fn set_alias_id(&mut self, alias_id: u32);
}

/// A fresh alias id that means the entity is not an alias of anything.
///
/// Note that the `TypeList::alias_counter` starts at zero, so we can't use that
/// as this sentinel. The implementation limits are such that we can't ever
/// generate `u32::MAX` aliases, so we don't need to worryabout running into
/// this value in practice either.
const NO_ALIAS: u32 = u32::MAX;

macro_rules! define_type_id {
    ($name:ident, $data:ty, $list:ident, $type_str:expr) => {
        #[doc = "Represents a unique identifier for a "]
        #[doc = $type_str]
        #[doc = " type known to a [`crate::Validator`]."]
        #[derive(Debug, Copy, Clone, PartialEq, Eq, Hash)]
        #[repr(C)] // Use fixed field layout to ensure minimal size.
        pub struct $name {
            /// The index into the associated list of types.
            index: u32,
        }

        impl TypeIdentifier for $name {
            type Data = $data;

            fn from_index(index: u32) -> Self {
                $name { index }
            }

            fn list(types: &TypeList) -> &SnapshotList<Self::Data> {
                &types.$list
            }

            fn list_mut(types: &mut TypeList) -> &mut SnapshotList<Self::Data> {
                &mut types.$list
            }

            fn index(&self) -> usize {
                usize::try_from(self.index).unwrap()
            }
        }

        impl Aliasable for $name {
            fn alias_id(&self) -> u32 {
                NO_ALIAS
            }

            fn set_alias_id(&mut self, _: u32) {}
        }

        // The size of type IDs was seen to have a large-ish impact in #844, so
        // this assert ensures that it stays relatively small.
        const _: () = {
            assert!(std::mem::size_of::<$name>() <= 4);
        };
    };
}

/// A core WebAssembly type, in the core WebAssembly types index space.
pub enum CoreType {
    /// A sub type.
    Sub(SubType),

    /// A module type.
    ///
    /// Does not actually appear in core Wasm at the moment. Only used for the
    /// core types index space within components.
    Module(ModuleType),
}

/// Represents a unique identifier for a core type type known to a
/// [`crate::Validator`]
#[derive(Debug, Copy, Clone, PartialEq, Eq, Hash)]
#[repr(C)]
pub struct CoreTypeId {
    index: u32,
}

const _: () = {
    assert!(std::mem::size_of::<CoreTypeId>() <= 4);
};

<<<<<<< HEAD
/// A unified type definition for validating WebAssembly modules and components.
#[derive(Debug)]
pub enum Type {
    /// The definition is for a core function type.
    Func(IndexedFuncType),
    /// The definition is for a core array type.
    Array(ArrayType),
    /// The definition is for a core module type.
    ///
    /// This variant is only supported when parsing a component.
    Module(Box<ModuleType>),
    /// The definition is for a core module instance type.
    ///
    /// This variant is only supported when parsing a component.
    Instance(Box<InstanceType>),
    /// The definition is for a component type.
    ///
    /// This variant is only supported when parsing a component.
    Component(Box<ComponentType>),
    /// The definition is for a component instance type.
    ///
    /// This variant is only supported when parsing a component.
    ComponentInstance(Box<ComponentInstanceType>),
    /// The definition is for a component function type.
    ///
    /// This variant is only supported when parsing a component.
    ComponentFunc(ComponentFuncType),
    /// The definition is for a component defined type.
    ///
    /// This variant is only supported when parsing a component.
    Defined(ComponentDefinedType),
    /// This definition is for a resource type in the component model.
    ///
    /// Each resource is identified by a unique identifier specified here.
    Resource(ResourceId),
}

impl Type {
    /// Converts the type to a core function type.
    pub fn as_func_type(&self) -> Option<&IndexedFuncType> {
=======
impl TypeIdentifier for CoreTypeId {
    type Data = SubType;

    fn from_index(index: u32) -> Self {
        CoreTypeId { index }
    }

    fn list(types: &TypeList) -> &SnapshotList<Self::Data> {
        &types.core_types
    }

    fn list_mut(types: &mut TypeList) -> &mut SnapshotList<Self::Data> {
        &mut types.core_types
    }

    fn index(&self) -> usize {
        usize::try_from(self.index).unwrap()
    }
}

impl TypeData for SubType {
    type Id = CoreTypeId;

    fn type_info(&self, _types: &TypeList) -> TypeInfo {
        // TODO(#1036): calculate actual size for func, array, struct.
        let size = 1 + match &self.composite_type {
            CompositeType::Func(ty) => 1 + (ty.params().len() + ty.results().len()) as u32,
            CompositeType::Array(_) => 2,
            CompositeType::Struct(ty) => 1 + 2 * ty.fields.len() as u32,
        };
        TypeInfo::core(size)
    }
}

impl CoreType {
    /// Get the underlying `SubType` or panic.
    pub fn unwrap_sub(&self) -> &SubType {
>>>>>>> 39a60291
        match self {
            CoreType::Sub(s) => s,
            CoreType::Module(_) => panic!("`unwrap_sub` on module type"),
        }
    }

    /// Get the underlying `FuncType` within this `SubType` or panic.
    pub fn unwrap_func(&self) -> &FuncType {
        match &self.unwrap_sub().composite_type {
            CompositeType::Func(f) => f,
            CompositeType::Array(_) | CompositeType::Struct(_) => {
                panic!("`unwrap_func` on non-func composite type")
            }
        }
    }

    /// Get the underlying `ModuleType` or panic.
    pub fn unwrap_module(&self) -> &ModuleType {
        match self {
            CoreType::Module(m) => m,
            CoreType::Sub(_) => panic!("`unwrap_module` on a subtype"),
        }
    }
}

macro_rules! define_wrapper_id {
    (
        $(#[$outer_attrs:meta])*
        pub enum $name:ident {
            $(
                #[unwrap = $unwrap:ident]
                $(#[$inner_attrs:meta])*
                $variant:ident ( $inner:ty ) ,
            )*
        }
    ) => {
        $(#[$outer_attrs])*
        pub enum $name {
            $(
                $(#[$inner_attrs])*
                $variant ( $inner ) ,
            )*
        }

        $(
            impl From<$inner> for $name {
                #[inline]
                fn from(x: $inner) -> Self {
                    Self::$variant(x)
                }
            }

            impl TryFrom<$name> for $inner {
                type Error = ();

                #[inline]
                fn try_from(x: $name) -> Result<Self, Self::Error> {
                    match x {
                        $name::$variant(x) => Ok(x),
                        _ => Err(())
                    }
                }
            }
        )*

        impl $name {
            $(
                #[doc = "Unwrap a `"]
                #[doc = stringify!($inner)]
                #[doc = "` or panic."]
                #[inline]
                pub fn $unwrap(self) -> $inner {
                    <$inner>::try_from(self).unwrap()
                }
            )*
        }
    };
}

macro_rules! define_transitive_conversions {
    (
        $(
            $outer:ty,
            $middle:ty,
            $inner:ty,
            $unwrap:ident;
        )*
    ) => {
        $(
            impl From<$inner> for $outer {
                #[inline]
                fn from(x: $inner) -> Self {
                    <$middle>::from(x).into()
                }
            }

            impl TryFrom<$outer> for $inner {
                type Error = ();

                #[inline]
                fn try_from(x: $outer) -> Result<Self, Self::Error> {
                    let middle = <$middle>::try_from(x)?;
                    <$inner>::try_from(middle)
                }
            }

            impl $outer {
                #[doc = "Unwrap a `"]
                #[doc = stringify!($inner)]
                #[doc = "` or panic."]
                #[inline]
                pub fn $unwrap(self) -> $inner {
                    <$inner>::try_from(self).unwrap()
                }
            }
        )*
    };
}

define_wrapper_id! {
    /// An identifier pointing to any kind of type, component or core.
    #[derive(Clone, Copy, PartialEq, Eq, Hash, Debug)]
    pub enum AnyTypeId {
        #[unwrap = unwrap_component_core_type]
        /// A core type.
        Core(ComponentCoreTypeId),

        #[unwrap = unwrap_component_any_type]
        /// A component type.
        Component(ComponentAnyTypeId),
    }
}

define_transitive_conversions! {
    AnyTypeId, ComponentCoreTypeId, CoreTypeId, unwrap_core_type;
    AnyTypeId, ComponentCoreTypeId, ComponentCoreModuleTypeId, unwrap_component_core_module_type;
    AnyTypeId, ComponentAnyTypeId, AliasableResourceId, unwrap_aliasable_resource;
    AnyTypeId, ComponentAnyTypeId, ComponentDefinedTypeId, unwrap_component_defined_type;
    AnyTypeId, ComponentAnyTypeId, ComponentFuncTypeId, unwrap_component_func_type;
    AnyTypeId, ComponentAnyTypeId, ComponentInstanceTypeId, unwrap_component_instance_type;
    AnyTypeId, ComponentAnyTypeId, ComponentTypeId, unwrap_component_type;
}

impl AnyTypeId {
    /// Peel off one layer of aliasing from this type and return the aliased
    /// inner type, or `None` if this type is not aliasing anything.
    pub fn peel_alias(&self, types: &Types) -> Option<Self> {
        match *self {
            Self::Core(id) => id.peel_alias(types).map(Self::Core),
            Self::Component(id) => types.peel_alias(id).map(Self::Component),
        }
    }
}

define_wrapper_id! {
    /// An identifier for a core type or a core module's type.
    #[derive(Clone, Copy, PartialEq, Eq, Hash, Debug)]
    pub enum ComponentCoreTypeId {
        #[unwrap = unwrap_sub]
        /// A core type.
        Sub(CoreTypeId),

        #[unwrap = unwrap_module]
        /// A core module's type.
        Module(ComponentCoreModuleTypeId),
    }
}

impl ComponentCoreTypeId {
    /// Peel off one layer of aliasing from this type and return the aliased
    /// inner type, or `None` if this type is not aliasing anything.
    pub fn peel_alias(&self, types: &Types) -> Option<Self> {
        match *self {
            Self::Sub(_) => None,
            Self::Module(id) => types.peel_alias(id).map(Self::Module),
        }
    }
}

/// An aliasable resource identifier.
#[derive(Clone, Copy, PartialEq, Eq, Hash, Debug)]
pub struct AliasableResourceId {
    id: ResourceId,
    alias_id: u32,
}

impl Aliasable for AliasableResourceId {
    fn alias_id(&self) -> u32 {
        self.alias_id
    }

    fn set_alias_id(&mut self, alias_id: u32) {
        self.alias_id = alias_id;
    }
}

impl AliasableResourceId {
    /// Create a new instance with the specified resource ID and `self`'s alias
    /// ID.
    pub fn with_resource_id(&self, id: ResourceId) -> Self {
        Self {
            id,
            alias_id: self.alias_id,
        }
    }

    /// Get the underlying resource.
    pub fn resource(&self) -> ResourceId {
        self.id
    }

    pub(crate) fn resource_mut(&mut self) -> &mut ResourceId {
        &mut self.id
    }
}

define_wrapper_id! {
    /// An identifier for any kind of component type.
    #[derive(Clone, Copy, PartialEq, Eq, Hash, Debug)]
    pub enum ComponentAnyTypeId {
        #[unwrap = unwrap_resource]
        /// The type is a resource with the specified id.
        Resource(AliasableResourceId),

        #[unwrap = unwrap_defined]
        /// The type is a defined type with the specified id.
        Defined(ComponentDefinedTypeId),

        #[unwrap = unwrap_func]
        /// The type is a function type with the specified id.
        Func(ComponentFuncTypeId),

        #[unwrap = unwrap_instance]
        /// The type is an instance type with the specified id.
        Instance(ComponentInstanceTypeId),

        #[unwrap = unwrap_component]
        /// The type is a component type with the specified id.
        Component(ComponentTypeId),
    }
}

impl Aliasable for ComponentAnyTypeId {
    fn alias_id(&self) -> u32 {
        match self {
            ComponentAnyTypeId::Resource(x) => x.alias_id(),
            ComponentAnyTypeId::Defined(x) => x.alias_id(),
            ComponentAnyTypeId::Func(x) => x.alias_id(),
            ComponentAnyTypeId::Instance(x) => x.alias_id(),
            ComponentAnyTypeId::Component(x) => x.alias_id(),
        }
    }

    fn set_alias_id(&mut self, alias_id: u32) {
        match self {
            ComponentAnyTypeId::Resource(x) => x.set_alias_id(alias_id),
            ComponentAnyTypeId::Defined(x) => x.set_alias_id(alias_id),
            ComponentAnyTypeId::Func(x) => x.set_alias_id(alias_id),
            ComponentAnyTypeId::Instance(x) => x.set_alias_id(alias_id),
            ComponentAnyTypeId::Component(x) => x.set_alias_id(alias_id),
        }
    }
}

impl ComponentAnyTypeId {
    pub(crate) fn info(&self, types: &TypeList) -> TypeInfo {
        match *self {
            Self::Resource(_) => TypeInfo::new(),
            Self::Defined(id) => types[id].type_info(types),
            Self::Func(id) => types[id].type_info(types),
            Self::Instance(id) => types[id].type_info(types),
            Self::Component(id) => types[id].type_info(types),
        }
    }

    pub(crate) fn desc(&self) -> &'static str {
        match self {
            Self::Resource(_) => "resource",
            Self::Defined(_) => "defined type",
            Self::Func(_) => "func",
            Self::Instance(_) => "instance",
            Self::Component(_) => "component",
        }
    }
}

define_type_id!(
    RecGroupId,
    Range<CoreTypeId>,
    rec_group_elements,
    "recursion group"
);

impl TypeData for Range<CoreTypeId> {
    type Id = RecGroupId;

    fn type_info(&self, _types: &TypeList) -> TypeInfo {
        let size = self.end.index() - self.start.index();
        TypeInfo::core(u32::try_from(size).unwrap())
    }
}

define_type_id!(ComponentTypeId, ComponentType, components, "component");

define_type_id!(
    ComponentValueTypeId,
    ComponentValType,
    component_values,
    "component value"
);

define_type_id!(
    ComponentInstanceTypeId,
    ComponentInstanceType,
    component_instances,
    "component instance"
);

define_type_id!(
    ComponentFuncTypeId,
    ComponentFuncType,
    component_funcs,
    "component function"
);

define_type_id!(
    ComponentCoreInstanceTypeId,
    InstanceType,
    core_instances,
    "component's core instance"
);

define_type_id!(
    ComponentCoreModuleTypeId,
    ModuleType,
    core_modules,
    "component's core module"
);

/// Represents a unique identifier for a component type type known to a
/// [`crate::Validator`].
#[derive(Debug, Copy, Clone, PartialEq, Eq, Hash)]
#[repr(C)]
pub struct ComponentDefinedTypeId {
    index: u32,
    alias_id: u32,
}

const _: () = {
    assert!(std::mem::size_of::<ComponentDefinedTypeId>() <= 8);
};

impl TypeIdentifier for ComponentDefinedTypeId {
    type Data = ComponentDefinedType;

    fn from_index(index: u32) -> Self {
        ComponentDefinedTypeId {
            index,
            alias_id: NO_ALIAS,
        }
    }

    fn list(types: &TypeList) -> &SnapshotList<Self::Data> {
        &types.component_defined_types
    }

    fn list_mut(types: &mut TypeList) -> &mut SnapshotList<Self::Data> {
        &mut types.component_defined_types
    }

    fn index(&self) -> usize {
        usize::try_from(self.index).unwrap()
    }
}

impl Aliasable for ComponentDefinedTypeId {
    fn alias_id(&self) -> u32 {
        self.alias_id
    }

    fn set_alias_id(&mut self, alias_id: u32) {
        self.alias_id = alias_id;
    }
}

/// Metadata about a type and its transitive structure.
///
/// Currently contains two properties:
///
/// * The "size" of a type - a proxy to the recursive size of a type if
///   everything in the type were unique (e.g. no shared references). Not an
///   approximation of runtime size, but instead of type-complexity size if
///   someone were to visit each element of the type individually. For example
///   `u32` has size 1 and `(list u32)` has size 2 (roughly). Used to prevent
///   massive trees of types.
///
/// * Whether or not a type contains a "borrow" transitively inside of it. For
///   example `(borrow $t)` and `(list (borrow $t))` both contain borrows, but
///   `(list u32)` does not. Used to validate that component function results do
///   not contain borrows.
///
/// Currently this is represented as a compact 32-bit integer to ensure that
/// `TypeId`, which this is stored in, remains relatively small. The maximum
/// type size allowed in wasmparser is 1M at this time which is 20 bits of
/// information, and then one more bit is used for whether or not a borrow is
/// used. Currently this uses the low 24 bits for the type size and the MSB for
/// the borrow bit.
#[derive(Debug, Copy, Clone, PartialEq, Eq, Hash)]
// Only public because it shows up in a public trait's `doc(hidden)` method.
#[doc(hidden)]
pub struct TypeInfo(u32);

impl TypeInfo {
    /// Creates a new blank set of type information.
    ///
    /// Defaults to size 1 to ensure that this consumes space in the final type
    /// structure.
    pub(crate) fn new() -> TypeInfo {
        TypeInfo::_new(1, false)
    }

    /// Creates a new blank set of information about a leaf "borrow" type which
    /// has size 1.
    pub(crate) fn borrow() -> TypeInfo {
        TypeInfo::_new(1, true)
    }

    /// Creates type information corresponding to a core type of the `size`
    /// specified, meaning no borrows are contained within.
    pub(crate) fn core(size: u32) -> TypeInfo {
        TypeInfo::_new(size, false)
    }

    fn _new(size: u32, contains_borrow: bool) -> TypeInfo {
        assert!(size < (1 << 24));
        TypeInfo(size | ((contains_borrow as u32) << 31))
    }

    /// Combines another set of type information into this one, for example if
    /// this is a record which has `other` as a field.
    ///
    /// Updates the size of `self` and whether or not this type contains a
    /// borrow based on whether `other` contains a borrow.
    ///
    /// Returns an error if the type size would exceed this crate's static limit
    /// of a type size.
    pub(crate) fn combine(&mut self, other: TypeInfo, offset: usize) -> Result<()> {
        *self = TypeInfo::_new(
            super::combine_type_sizes(self.size(), other.size(), offset)?,
            self.contains_borrow() || other.contains_borrow(),
        );
        Ok(())
    }

    pub(crate) fn size(&self) -> u32 {
        self.0 & 0xffffff
    }

    pub(crate) fn contains_borrow(&self) -> bool {
        (self.0 >> 31) != 0
    }
}

/// A component value type.
#[derive(Debug, Clone, Copy)]
pub enum ComponentValType {
    /// The value type is one of the primitive types.
    Primitive(PrimitiveValType),
    /// The type is represented with the given type identifier.
    Type(ComponentDefinedTypeId),
}

impl TypeData for ComponentValType {
    type Id = ComponentValueTypeId;

    fn type_info(&self, types: &TypeList) -> TypeInfo {
        match self {
            ComponentValType::Primitive(_) => TypeInfo::new(),
            ComponentValType::Type(id) => types[*id].type_info(types),
        }
    }
}

impl ComponentValType {
    pub(crate) fn contains_ptr(&self, types: &TypeList) -> bool {
        match self {
            ComponentValType::Primitive(ty) => ty.contains_ptr(),
            ComponentValType::Type(ty) => types[*ty].contains_ptr(types),
        }
    }

    fn push_wasm_types(&self, types: &TypeList, lowered_types: &mut LoweredTypes) -> bool {
        match self {
            Self::Primitive(ty) => push_primitive_wasm_types(ty, lowered_types),
            Self::Type(id) => types[*id].push_wasm_types(types, lowered_types),
        }
    }

    pub(crate) fn info(&self, types: &TypeList) -> TypeInfo {
        match self {
            Self::Primitive(_) => TypeInfo::new(),
            Self::Type(id) => types[*id].type_info(types),
        }
    }
}

/// The entity type for imports and exports of a module.
#[derive(Debug, Clone, Copy)]
pub enum EntityType {
    /// The entity is a function.
    Func(CoreTypeId),
    /// The entity is a table.
    Table(TableType),
    /// The entity is a memory.
    Memory(MemoryType),
    /// The entity is a global.
    Global(GlobalType),
    /// The entity is a tag.
    Tag(CoreTypeId),
}

impl EntityType {
    pub(crate) fn desc(&self) -> &'static str {
        match self {
            Self::Func(_) => "func",
            Self::Table(_) => "table",
            Self::Memory(_) => "memory",
            Self::Global(_) => "global",
            Self::Tag(_) => "tag",
        }
    }

    pub(crate) fn info(&self, types: &TypeList) -> TypeInfo {
        match self {
            Self::Func(id) | Self::Tag(id) => types[*id].type_info(types),
            Self::Table(_) | Self::Memory(_) | Self::Global(_) => TypeInfo::new(),
        }
    }
}

trait ModuleImportKey {
    fn module(&self) -> &str;
    fn name(&self) -> &str;
}

impl<'a> Borrow<dyn ModuleImportKey + 'a> for (String, String) {
    fn borrow(&self) -> &(dyn ModuleImportKey + 'a) {
        self
    }
}

impl Hash for (dyn ModuleImportKey + '_) {
    fn hash<H: Hasher>(&self, state: &mut H) {
        self.module().hash(state);
        self.name().hash(state);
    }
}

impl PartialEq for (dyn ModuleImportKey + '_) {
    fn eq(&self, other: &Self) -> bool {
        self.module() == other.module() && self.name() == other.name()
    }
}

impl Eq for (dyn ModuleImportKey + '_) {}

impl ModuleImportKey for (String, String) {
    fn module(&self) -> &str {
        &self.0
    }

    fn name(&self) -> &str {
        &self.1
    }
}

impl ModuleImportKey for (&str, &str) {
    fn module(&self) -> &str {
        self.0
    }

    fn name(&self) -> &str {
        self.1
    }
}

/// Represents a core module type.
#[derive(Debug, Clone)]
pub struct ModuleType {
    /// Metadata about this module type
    pub(crate) info: TypeInfo,
    /// The imports of the module type.
    pub imports: IndexMap<(String, String), EntityType>,
    /// The exports of the module type.
    pub exports: IndexMap<String, EntityType>,
}

impl TypeData for ModuleType {
    type Id = ComponentCoreModuleTypeId;

    fn type_info(&self, _types: &TypeList) -> TypeInfo {
        self.info
    }
}

impl ModuleType {
    /// Looks up an import by its module and name.
    ///
    /// Returns `None` if the import was not found.
    pub fn lookup_import(&self, module: &str, name: &str) -> Option<&EntityType> {
        self.imports.get(&(module, name) as &dyn ModuleImportKey)
    }
}

/// Represents the kind of module instance type.
#[derive(Debug, Clone)]
pub enum CoreInstanceTypeKind {
    /// The instance type is the result of instantiating a module type.
    Instantiated(ComponentCoreModuleTypeId),

    /// The instance type is the result of instantiating from exported items.
    Exports(IndexMap<String, EntityType>),
}

/// Represents a module instance type.
#[derive(Debug, Clone)]
pub struct InstanceType {
    /// Metadata about this instance type
    pub(crate) info: TypeInfo,
    /// The kind of module instance type.
    pub kind: CoreInstanceTypeKind,
}

impl TypeData for InstanceType {
    type Id = ComponentCoreInstanceTypeId;

    fn type_info(&self, _types: &TypeList) -> TypeInfo {
        self.info
    }
}

impl InstanceType {
    /// Gets the exports of the instance type.
    pub fn exports<'a>(&'a self, types: TypesRef<'a>) -> &'a IndexMap<String, EntityType> {
        self.internal_exports(types.list)
    }

    pub(crate) fn internal_exports<'a>(
        &'a self,
        types: &'a TypeList,
    ) -> &'a IndexMap<String, EntityType> {
        match &self.kind {
            CoreInstanceTypeKind::Instantiated(id) => &types[*id].exports,
            CoreInstanceTypeKind::Exports(exports) => exports,
        }
    }
}

/// The entity type for imports and exports of a component.
#[derive(Debug, Clone, Copy)]
pub enum ComponentEntityType {
    /// The entity is a core module.
    Module(ComponentCoreModuleTypeId),
    /// The entity is a function.
    Func(ComponentFuncTypeId),
    /// The entity is a value.
    Value(ComponentValType),
    /// The entity is a type.
    Type {
        /// This is the identifier of the type that was referenced when this
        /// entity was created.
        referenced: ComponentAnyTypeId,
        /// This is the identifier of the type that was created when this type
        /// was imported or exported from the component.
        ///
        /// Note that the underlying type information for the `referenced`
        /// field and for this `created` field is the same, but these two types
        /// will hash to different values.
        created: ComponentAnyTypeId,
    },
    /// The entity is a component instance.
    Instance(ComponentInstanceTypeId),
    /// The entity is a component.
    Component(ComponentTypeId),
}

impl ComponentEntityType {
    /// Determines if component entity type `a` is a subtype of `b`.
    pub fn is_subtype_of(a: &Self, at: TypesRef, b: &Self, bt: TypesRef) -> bool {
        SubtypeCx::new(at.list, bt.list)
            .component_entity_type(a, b, 0)
            .is_ok()
    }

    pub(crate) fn desc(&self) -> &'static str {
        match self {
            Self::Module(_) => "module",
            Self::Func(_) => "func",
            Self::Value(_) => "value",
            Self::Type { .. } => "type",
            Self::Instance(_) => "instance",
            Self::Component(_) => "component",
        }
    }

    pub(crate) fn info(&self, types: &TypeList) -> TypeInfo {
        match self {
            Self::Module(ty) => types[*ty].type_info(types),
            Self::Func(ty) => types[*ty].type_info(types),
            Self::Type { referenced: ty, .. } => ty.info(types),
            Self::Instance(ty) => types[*ty].type_info(types),
            Self::Component(ty) => types[*ty].type_info(types),
            Self::Value(ty) => ty.info(types),
        }
    }
}

/// Represents a type of a component.
#[derive(Debug, Clone)]
pub struct ComponentType {
    /// Metadata about this component type
    pub(crate) info: TypeInfo,

    /// The imports of the component type.
    ///
    /// Each import has its own kebab-name and an optional URL listed. Note that
    /// the set of import names is disjoint with the set of export names.
    pub imports: IndexMap<String, ComponentEntityType>,

    /// The exports of the component type.
    ///
    /// Each export has its own kebab-name and an optional URL listed. Note that
    /// the set of export names is disjoint with the set of import names.
    pub exports: IndexMap<String, ComponentEntityType>,

    /// Universally quantified resources required to be provided when
    /// instantiating this component type.
    ///
    /// Each resource in this map is explicitly imported somewhere in the
    /// `imports` map. The "path" to where it's imported is specified by the
    /// `Vec<usize>` payload here. For more information about the indexes see
    /// the documentation on `ComponentState::imported_resources`.
    ///
    /// This should technically be inferrable from the structure of `imports`,
    /// but it's stored as an auxiliary set for subtype checking and
    /// instantiation.
    ///
    /// Note that this is not a set of all resources referred to by the
    /// `imports`. Instead it's only those created, relative to the internals of
    /// this component, by the imports.
    pub imported_resources: Vec<(ResourceId, Vec<usize>)>,

    /// The dual of the `imported_resources`, or the set of defined
    /// resources -- those created through the instantiation process which are
    /// unique to this component.
    ///
    /// This set is similar to the `imported_resources` set but it's those
    /// contained within the `exports`. Instantiating this component will
    /// create fresh new versions of all of these resources. The path here is
    /// within the `exports` array.
    pub defined_resources: Vec<(ResourceId, Vec<usize>)>,

    /// The set of all resources which are explicitly exported by this
    /// component, and where they're exported.
    ///
    /// This mapping is stored separately from `defined_resources` to ensure
    /// that it contains all exported resources, not just those which are
    /// defined. That means that this can cover reexports of imported
    /// resources, exports of local resources, or exports of closed-over
    /// resources for example.
    pub explicit_resources: IndexMap<ResourceId, Vec<usize>>,
}

impl TypeData for ComponentType {
    type Id = ComponentTypeId;

    fn type_info(&self, _types: &TypeList) -> TypeInfo {
        self.info
    }
}

/// Represents a type of a component instance.
#[derive(Debug, Clone)]
pub struct ComponentInstanceType {
    /// Metadata about this instance type
    pub(crate) info: TypeInfo,

    /// The list of exports, keyed by name, that this instance has.
    ///
    /// An optional URL and type of each export is provided as well.
    pub exports: IndexMap<String, ComponentEntityType>,

    /// The list of "defined resources" or those which are closed over in
    /// this instance type.
    ///
    /// This list is populated, for example, when the type of an instance is
    /// declared and it contains its own resource type exports defined
    /// internally. For example:
    ///
    /// ```wasm
    /// (component
    ///     (type (instance
    ///         (export "x" (type sub resource)) ;; one `defined_resources` entry
    ///     ))
    /// )
    /// ```
    ///
    /// This list is also a bit of an oddity, however, because the type of a
    /// concrete instance will always have this as empty. For example:
    ///
    /// ```wasm
    /// (component
    ///     (type $t (instance (export "x" (type sub resource))))
    ///
    ///     ;; the type of this instance has no defined resources
    ///     (import "i" (instance (type $t)))
    /// )
    /// ```
    ///
    /// This list ends up only being populated for instance types declared in a
    /// module which aren't yet "attached" to anything. Once something is
    /// instantiated, imported, exported, or otherwise refers to a concrete
    /// instance then this list is always empty. For concrete instances
    /// defined resources are tracked in the component state or component type.
    pub defined_resources: Vec<ResourceId>,

    /// The list of all resources that are explicitly exported from this
    /// instance type along with the path they're exported at.
    pub explicit_resources: IndexMap<ResourceId, Vec<usize>>,
}

impl TypeData for ComponentInstanceType {
    type Id = ComponentInstanceTypeId;

    fn type_info(&self, _types: &TypeList) -> TypeInfo {
        self.info
    }
}

/// Represents a type of a component function.
#[derive(Debug, Clone)]
pub struct ComponentFuncType {
    /// Metadata about this function type.
    pub(crate) info: TypeInfo,
    /// The function parameters.
    pub params: Box<[(KebabString, ComponentValType)]>,
    /// The function's results.
    pub results: Box<[(Option<KebabString>, ComponentValType)]>,
}

impl TypeData for ComponentFuncType {
    type Id = ComponentFuncTypeId;

    fn type_info(&self, _types: &TypeList) -> TypeInfo {
        self.info
    }
}

impl ComponentFuncType {
    /// Lowers the component function type to core parameter and result types for the
    /// canonical ABI.
    pub(crate) fn lower(&self, types: &TypeList, is_lower: bool) -> LoweringInfo {
        let mut info = LoweringInfo::default();

        for (_, ty) in self.params.iter() {
            // Check to see if `ty` has a pointer somewhere in it, needed for
            // any type that transitively contains either a string or a list.
            // In this situation lowered functions must specify `memory`, and
            // lifted functions must specify `realloc` as well. Lifted functions
            // gain their memory requirement through the final clause of this
            // function.
            if is_lower {
                if !info.requires_memory {
                    info.requires_memory = ty.contains_ptr(types);
                }
            } else {
                if !info.requires_realloc {
                    info.requires_realloc = ty.contains_ptr(types);
                }
            }

            if !ty.push_wasm_types(types, &mut info.params) {
                // Too many parameters to pass directly
                // Function will have a single pointer parameter to pass the arguments
                // via linear memory
                info.params.clear();
                assert!(info.params.push(ValType::I32));
                info.requires_memory = true;

                // We need realloc as well when lifting a function
                if !is_lower {
                    info.requires_realloc = true;
                }
                break;
            }
        }

        for (_, ty) in self.results.iter() {
            // Results of lowered functions that contains pointers must be
            // allocated by the callee meaning that realloc is required.
            // Results of lifted function are allocated by the guest which
            // means that no realloc option is necessary.
            if is_lower && !info.requires_realloc {
                info.requires_realloc = ty.contains_ptr(types);
            }

            if !ty.push_wasm_types(types, &mut info.results) {
                // Too many results to return directly, either a retptr parameter will be used (import)
                // or a single pointer will be returned (export)
                info.results.clear();
                if is_lower {
                    info.params.max = MAX_LOWERED_TYPES;
                    assert!(info.params.push(ValType::I32));
                } else {
                    assert!(info.results.push(ValType::I32));
                }
                info.requires_memory = true;
                break;
            }
        }

        // Memory is always required when realloc is required
        info.requires_memory |= info.requires_realloc;

        info
    }
}

/// Represents a variant case.
#[derive(Debug, Clone)]
pub struct VariantCase {
    /// The variant case type.
    pub ty: Option<ComponentValType>,
    /// The name of the variant case refined by this one.
    pub refines: Option<KebabString>,
}

/// Represents a record type.
#[derive(Debug, Clone)]
pub struct RecordType {
    /// Metadata about this record type.
    pub(crate) info: TypeInfo,
    /// The map of record fields.
    pub fields: IndexMap<KebabString, ComponentValType>,
}

/// Represents a variant type.
#[derive(Debug, Clone)]
pub struct VariantType {
    /// Metadata about this variant type.
    pub(crate) info: TypeInfo,
    /// The map of variant cases.
    pub cases: IndexMap<KebabString, VariantCase>,
}

/// Represents a tuple type.
#[derive(Debug, Clone)]
pub struct TupleType {
    /// Metadata about this tuple type.
    pub(crate) info: TypeInfo,
    /// The types of the tuple.
    pub types: Box<[ComponentValType]>,
}

/// Represents a component defined type.
#[derive(Debug, Clone)]
pub enum ComponentDefinedType {
    /// The type is a primitive value type.
    Primitive(PrimitiveValType),
    /// The type is a record.
    Record(RecordType),
    /// The type is a variant.
    Variant(VariantType),
    /// The type is a list.
    List(ComponentValType),
    /// The type is a tuple.
    Tuple(TupleType),
    /// The type is a set of flags.
    Flags(IndexSet<KebabString>),
    /// The type is an enumeration.
    Enum(IndexSet<KebabString>),
    /// The type is an `option`.
    Option(ComponentValType),
    /// The type is a `result`.
    Result {
        /// The `ok` type.
        ok: Option<ComponentValType>,
        /// The `error` type.
        err: Option<ComponentValType>,
    },
    /// The type is an owned handle to the specified resource.
    Own(AliasableResourceId),
    /// The type is a borrowed handle to the specified resource.
    Borrow(AliasableResourceId),
}

impl TypeData for ComponentDefinedType {
    type Id = ComponentDefinedTypeId;

    fn type_info(&self, types: &TypeList) -> TypeInfo {
        match self {
            Self::Primitive(_) | Self::Flags(_) | Self::Enum(_) | Self::Own(_) => TypeInfo::new(),
            Self::Borrow(_) => TypeInfo::borrow(),
            Self::Record(r) => r.info,
            Self::Variant(v) => v.info,
            Self::Tuple(t) => t.info,
            Self::List(ty) | Self::Option(ty) => ty.info(types),
            Self::Result { ok, err } => {
                let default = TypeInfo::new();
                let mut info = ok.map(|ty| ty.type_info(types)).unwrap_or(default);
                info.combine(err.map(|ty| ty.type_info(types)).unwrap_or(default), 0)
                    .unwrap();
                info
            }
        }
    }
}

impl ComponentDefinedType {
    pub(crate) fn contains_ptr(&self, types: &TypeList) -> bool {
        match self {
            Self::Primitive(ty) => ty.contains_ptr(),
            Self::Record(r) => r.fields.values().any(|ty| ty.contains_ptr(types)),
            Self::Variant(v) => v
                .cases
                .values()
                .any(|case| case.ty.map(|ty| ty.contains_ptr(types)).unwrap_or(false)),
            Self::List(_) => true,
            Self::Tuple(t) => t.types.iter().any(|ty| ty.contains_ptr(types)),
            Self::Flags(_) | Self::Enum(_) | Self::Own(_) | Self::Borrow(_) => false,
            Self::Option(ty) => ty.contains_ptr(types),
            Self::Result { ok, err } => {
                ok.map(|ty| ty.contains_ptr(types)).unwrap_or(false)
                    || err.map(|ty| ty.contains_ptr(types)).unwrap_or(false)
            }
        }
    }

    fn push_wasm_types(&self, types: &TypeList, lowered_types: &mut LoweredTypes) -> bool {
        match self {
            Self::Primitive(ty) => push_primitive_wasm_types(ty, lowered_types),
            Self::Record(r) => r
                .fields
                .iter()
                .all(|(_, ty)| ty.push_wasm_types(types, lowered_types)),
            Self::Variant(v) => Self::push_variant_wasm_types(
                v.cases.iter().filter_map(|(_, case)| case.ty.as_ref()),
                types,
                lowered_types,
            ),
            Self::List(_) => lowered_types.push(ValType::I32) && lowered_types.push(ValType::I32),
            Self::Tuple(t) => t
                .types
                .iter()
                .all(|ty| ty.push_wasm_types(types, lowered_types)),
            Self::Flags(names) => {
                (0..(names.len() + 31) / 32).all(|_| lowered_types.push(ValType::I32))
            }
            Self::Enum(_) | Self::Own(_) | Self::Borrow(_) => lowered_types.push(ValType::I32),
            Self::Option(ty) => {
                Self::push_variant_wasm_types([ty].into_iter(), types, lowered_types)
            }
            Self::Result { ok, err } => {
                Self::push_variant_wasm_types(ok.iter().chain(err.iter()), types, lowered_types)
            }
        }
    }

    fn push_variant_wasm_types<'a>(
        cases: impl Iterator<Item = &'a ComponentValType>,
        types: &TypeList,
        lowered_types: &mut LoweredTypes,
    ) -> bool {
        // Push the discriminant
        if !lowered_types.push(ValType::I32) {
            return false;
        }

        let start = lowered_types.len();

        for ty in cases {
            let mut temp = LoweredTypes::new(lowered_types.max);

            if !ty.push_wasm_types(types, &mut temp) {
                return false;
            }

            for (i, ty) in temp.iter().enumerate() {
                match lowered_types.get_mut(start + i) {
                    Some(prev) => *prev = Self::join_types(*prev, ty),
                    None => {
                        if !lowered_types.push(ty) {
                            return false;
                        }
                    }
                }
            }
        }

        true
    }

    fn join_types(a: ValType, b: ValType) -> ValType {
        use ValType::*;

        match (a, b) {
            (I32, I32) | (I64, I64) | (F32, F32) | (F64, F64) => a,
            (I32, F32) | (F32, I32) => I32,
            (_, I64 | F64) | (I64 | F64, _) => I64,
            _ => panic!("unexpected wasm type for canonical ABI"),
        }
    }

    fn desc(&self) -> &'static str {
        match self {
            ComponentDefinedType::Record(_) => "record",
            ComponentDefinedType::Primitive(_) => "primitive",
            ComponentDefinedType::Variant(_) => "variant",
            ComponentDefinedType::Tuple(_) => "tuple",
            ComponentDefinedType::Enum(_) => "enum",
            ComponentDefinedType::Flags(_) => "flags",
            ComponentDefinedType::Option(_) => "option",
            ComponentDefinedType::List(_) => "list",
            ComponentDefinedType::Result { .. } => "result",
            ComponentDefinedType::Own(_) => "own",
            ComponentDefinedType::Borrow(_) => "borrow",
        }
    }
}

/// An opaque identifier intended to be used to distinguish whether two
/// resource types are equivalent or not.
#[derive(Debug, Clone, PartialEq, Eq, Hash, Ord, PartialOrd, Copy)]
#[repr(packed(4))] // try to not waste 4 bytes in padding
pub struct ResourceId {
    // This is a globally unique identifier which is assigned once per
    // `TypeAlloc`. This ensures that resource identifiers from different
    // instances of `Types`, for example, are considered unique.
    //
    // Technically 64-bits should be enough for all resource ids ever, but
    // they're allocated so often it's predicted that an atomic increment
    // per resource id is probably too expensive. To amortize that cost each
    // top-level wasm component gets a single globally unique identifier, and
    // then within a component contextually unique identifiers are handed out.
    globally_unique_id: u64,

    // A contextually unique id within the globally unique id above. This is
    // allocated within a `TypeAlloc` with its own counter, and allocations of
    // this are cheap as nothing atomic is required.
    //
    // The 32-bit storage here should ideally be enough for any component
    // containing resources. If memory usage becomes an issue (this struct is
    // 12 bytes instead of 8 or 4) then this could get folded into the globally
    // unique id with everything using an atomic increment perhaps.
    contextually_unique_id: u32,
}

#[allow(clippy::large_enum_variant)]
enum TypesKind {
    Module(Arc<Module>),
    Component(ComponentState),
}

/// Represents the types known to a [`crate::Validator`] once validation has completed.
///
/// The type information is returned via the [`crate::Validator::end`] method.
pub struct Types {
    list: TypeList,
    kind: TypesKind,
}

#[derive(Clone, Copy)]
enum TypesRefKind<'a> {
    Module(&'a Module),
    Component(&'a ComponentState),
}

/// Represents the types known to a [`crate::Validator`] during validation.
///
/// Retrieved via the [`crate::Validator::types`] method.
#[derive(Clone, Copy)]
pub struct TypesRef<'a> {
    list: &'a TypeList,
    kind: TypesRefKind<'a>,
}

impl<'a> TypesRef<'a> {
    pub(crate) fn from_module(types: &'a TypeList, module: &'a Module) -> Self {
        Self {
            list: types,
            kind: TypesRefKind::Module(module),
        }
    }

    pub(crate) fn from_component(types: &'a TypeList, component: &'a ComponentState) -> Self {
        Self {
            list: types,
            kind: TypesRefKind::Component(component),
        }
    }

    /// Gets a type based on its type id.
    ///
    /// Returns `None` if the type id is unknown.
    pub fn get<T>(&self, id: T) -> Option<&'a T::Data>
    where
        T: TypeIdentifier,
    {
        self.list.get(id)
    }

    /// Gets a core WebAssembly type id from a type index.
    ///
    /// Note that this is in contrast to [`TypesRef::component_type_at`] which
    /// gets a component type from its index.
    ///
    /// # Panics
    ///
    /// This will panic if the `index` provided is out of bounds.
    pub fn core_type_at(&self, index: u32) -> ComponentCoreTypeId {
        match &self.kind {
            TypesRefKind::Module(module) => ComponentCoreTypeId::Sub(module.types[index as usize]),
            TypesRefKind::Component(component) => component.core_types[index as usize],
        }
    }

    /// Gets a type id from a type index.
    ///
    /// # Panics
    ///
    /// Panics if `index` is not a valid type index or if this type information
    /// represents a core module.
    pub fn component_any_type_at(&self, index: u32) -> ComponentAnyTypeId {
        match &self.kind {
            TypesRefKind::Module(_) => panic!("not a component"),
            TypesRefKind::Component(component) => component.types[index as usize],
        }
    }

    /// Gets a component type id from a type index.
    ///
    /// # Panics
    ///
    /// Panics if `index` is not a valid component type index or if this type
    /// information represents a core module.
    pub fn component_type_at(&self, index: u32) -> ComponentTypeId {
        match self.component_any_type_at(index) {
            ComponentAnyTypeId::Component(id) => id,
            _ => panic!("not a component type"),
        }
    }

    /// Gets a type id from a type index.
    ///
    /// # Panics
    ///
<<<<<<< HEAD
    /// Returns `None` if the type index is out of bounds or the type has not
    /// been parsed yet.
    pub fn func_type_at(&self, index: u32) -> Option<&'a IndexedFuncType> {
        match self.type_at(index, true)? {
            Type::Func(ty) => Some(ty),
            _ => None,
=======
    /// Panics if `index` is not a valid function index or if this type
    /// information represents a core module.
    pub fn component_defined_type_at(&self, index: u32) -> ComponentDefinedTypeId {
        match self.component_any_type_at(index) {
            ComponentAnyTypeId::Defined(id) => id,
            _ => panic!("not a defined type"),
        }
    }

    /// Returns the number of core types defined so far.
    pub fn core_type_count(&self) -> u32 {
        match &self.kind {
            TypesRefKind::Module(module) => module.types.len() as u32,
            TypesRefKind::Component(component) => component.core_types.len() as u32,
        }
    }

    /// Returns the number of component types defined so far.
    pub fn component_type_count(&self) -> u32 {
        match &self.kind {
            TypesRefKind::Module(_module) => 0,
            TypesRefKind::Component(component) => component.types.len() as u32,
>>>>>>> 39a60291
        }
    }

    /// Gets the type of a table at the given table index.
    ///
    /// # Panics
    ///
    /// This will panic if the `index` provided is out of bounds.
    pub fn table_at(&self, index: u32) -> TableType {
        let tables = match &self.kind {
            TypesRefKind::Module(module) => &module.tables,
            TypesRefKind::Component(component) => &component.core_tables,
        };
        tables[index as usize]
    }

    /// Returns the number of tables defined so far.
    pub fn table_count(&self) -> u32 {
        match &self.kind {
            TypesRefKind::Module(module) => module.tables.len() as u32,
            TypesRefKind::Component(component) => component.core_tables.len() as u32,
        }
    }

    /// Gets the type of a memory at the given memory index.
    ///
    /// # Panics
    ///
    /// This will panic if the `index` provided is out of bounds.
    pub fn memory_at(&self, index: u32) -> MemoryType {
        let memories = match &self.kind {
            TypesRefKind::Module(module) => &module.memories,
            TypesRefKind::Component(component) => &component.core_memories,
        };

        memories[index as usize]
    }

    /// Returns the number of memories defined so far.
    pub fn memory_count(&self) -> u32 {
        match &self.kind {
            TypesRefKind::Module(module) => module.memories.len() as u32,
            TypesRefKind::Component(component) => component.core_memories.len() as u32,
        }
    }

    /// Gets the type of a global at the given global index.
    ///
    /// # Panics
    ///
    /// This will panic if the `index` provided is out of bounds.
    pub fn global_at(&self, index: u32) -> GlobalType {
        let globals = match &self.kind {
            TypesRefKind::Module(module) => &module.globals,
            TypesRefKind::Component(component) => &component.core_globals,
        };

        globals[index as usize]
    }

    /// Returns the number of globals defined so far.
    pub fn global_count(&self) -> u32 {
        match &self.kind {
            TypesRefKind::Module(module) => module.globals.len() as u32,
            TypesRefKind::Component(component) => component.core_globals.len() as u32,
        }
    }

    /// Gets the type of a tag at the given tag index.
    ///
<<<<<<< HEAD
    /// Returns `None` if the type index is out of bounds or the type has not
    /// been parsed yet.
    pub fn tag_at(&self, index: u32) -> Option<&'a IndexedFuncType> {
=======
    /// # Panics
    ///
    /// This will panic if the `index` provided is out of bounds.
    pub fn tag_at(&self, index: u32) -> CoreTypeId {
>>>>>>> 39a60291
        let tags = match &self.kind {
            TypesRefKind::Module(module) => &module.tags,
            TypesRefKind::Component(component) => &component.core_tags,
        };
        tags[index as usize]
    }

    /// Returns the number of tags defined so far.
    pub fn tag_count(&self) -> u32 {
        match &self.kind {
            TypesRefKind::Module(module) => module.tags.len() as u32,
            TypesRefKind::Component(component) => component.core_tags.len() as u32,
        }
    }

    /// Gets the type of a core function at the given function index.
    ///
<<<<<<< HEAD
    /// Returns `None` if the type index is out of bounds or the type has not
    /// been parsed yet.
    pub fn function_at(&self, index: u32) -> Option<&'a IndexedFuncType> {
        let id = match &self.kind {
            TypesRefKind::Module(module) => {
                &module.types[*module.functions.get(index as usize)? as usize]
            }
            TypesRefKind::Component(component) => component.core_funcs.get(index as usize)?,
        };
=======
    /// # Panics
    ///
    /// This will panic if the `index` provided is out of bounds.
    pub fn core_function_at(&self, index: u32) -> CoreTypeId {
        match &self.kind {
            TypesRefKind::Module(module) => module.types[module.functions[index as usize] as usize],
            TypesRefKind::Component(component) => component.core_funcs[index as usize],
        }
    }
>>>>>>> 39a60291

    /// Gets the count of core functions defined so far.
    ///
    /// Note that this includes imported functions, defined functions, and for
    /// components lowered/aliased functions.
    pub fn function_count(&self) -> u32 {
        match &self.kind {
            TypesRefKind::Module(module) => module.functions.len() as u32,
            TypesRefKind::Component(component) => component.core_funcs.len() as u32,
        }
    }

    /// Gets the type of an element segment at the given element segment index.
    ///
    /// # Panics
    ///
    /// This will panic if the `index` provided is out of bounds.
    pub fn element_at(&self, index: u32) -> RefType {
        match &self.kind {
            TypesRefKind::Module(module) => module.element_types[index as usize],
            TypesRefKind::Component(_) => {
                panic!("no elements on a component")
            }
        }
    }

    /// Returns the number of elements defined so far.
    pub fn element_count(&self) -> u32 {
        match &self.kind {
            TypesRefKind::Module(module) => module.element_types.len() as u32,
            TypesRefKind::Component(_) => 0,
        }
    }

    /// Gets the type of a component function at the given function index.
    ///
    /// # Panics
    ///
    /// This will panic if the `index` provided is out of bounds or if this type
    /// information represents a core module.
    pub fn component_function_at(&self, index: u32) -> ComponentFuncTypeId {
        match &self.kind {
            TypesRefKind::Module(_) => panic!("not a component"),
            TypesRefKind::Component(component) => component.funcs[index as usize],
        }
    }

    /// Returns the number of component functions defined so far.
    pub fn component_function_count(&self) -> u32 {
        match &self.kind {
            TypesRefKind::Module(_module) => 0,
            TypesRefKind::Component(component) => component.funcs.len() as u32,
        }
    }

    /// Gets the type of a module at the given module index.
    ///
    /// # Panics
    ///
    /// This will panic if the `index` provided is out of bounds or if this type
    /// information represents a core module.
    pub fn module_at(&self, index: u32) -> ComponentCoreModuleTypeId {
        match &self.kind {
            TypesRefKind::Module(_) => panic!("not a component"),
            TypesRefKind::Component(component) => component.core_modules[index as usize],
        }
    }

    /// Returns the number of core wasm modules defined so far.
    pub fn module_count(&self) -> u32 {
        match &self.kind {
            TypesRefKind::Module(_module) => 0,
            TypesRefKind::Component(component) => component.core_modules.len() as u32,
        }
    }

    /// Gets the type of a module instance at the given module instance index.
    ///
    /// # Panics
    ///
    /// This will panic if the `index` provided is out of bounds or if this type
    /// information represents a core module.
    pub fn core_instance_at(&self, index: u32) -> ComponentCoreInstanceTypeId {
        match &self.kind {
            TypesRefKind::Module(_) => panic!("not a component"),
            TypesRefKind::Component(component) => component.core_instances[index as usize],
        }
    }

    /// Returns the number of core wasm instances defined so far.
    pub fn core_instance_count(&self) -> u32 {
        match &self.kind {
            TypesRefKind::Module(_module) => 0,
            TypesRefKind::Component(component) => component.core_instances.len() as u32,
        }
    }

    /// Gets the type of a component at the given component index.
    ///
    /// # Panics
    ///
    /// This will panic if the `index` provided is out of bounds or if this type
    /// information represents a core module.
    pub fn component_at(&self, index: u32) -> ComponentTypeId {
        match &self.kind {
            TypesRefKind::Module(_) => panic!("not a component"),
            TypesRefKind::Component(component) => component.components[index as usize],
        }
    }

    /// Returns the number of components defined so far.
    pub fn component_count(&self) -> u32 {
        match &self.kind {
            TypesRefKind::Module(_module) => 0,
            TypesRefKind::Component(component) => component.components.len() as u32,
        }
    }

    /// Gets the type of an component instance at the given component instance index.
    ///
    /// # Panics
    ///
    /// This will panic if the `index` provided is out of bounds or if this type
    /// information represents a core module.
    pub fn component_instance_at(&self, index: u32) -> ComponentInstanceTypeId {
        match &self.kind {
            TypesRefKind::Module(_) => panic!("not a component"),
            TypesRefKind::Component(component) => component.instances[index as usize],
        }
    }

    /// Returns the number of component instances defined so far.
    pub fn component_instance_count(&self) -> u32 {
        match &self.kind {
            TypesRefKind::Module(_module) => 0,
            TypesRefKind::Component(component) => component.instances.len() as u32,
        }
    }

    /// Gets the type of a value at the given value index.
    ///
    /// # Panics
    ///
    /// This will panic if the `index` provided is out of bounds or if this type
    /// information represents a core module.
    pub fn value_at(&self, index: u32) -> ComponentValType {
        match &self.kind {
            TypesRefKind::Module(_) => panic!("not a component"),
            TypesRefKind::Component(component) => component.values[index as usize].0,
        }
    }

    /// Gets the entity type for the given import.
    pub fn entity_type_from_import(&self, import: &Import) -> Option<EntityType> {
        match &self.kind {
            TypesRefKind::Module(module) => Some(match import.ty {
                TypeRef::Func(idx) => EntityType::Func(*module.types.get(idx as usize)?),
                TypeRef::Table(ty) => EntityType::Table(ty),
                TypeRef::Memory(ty) => EntityType::Memory(ty),
                TypeRef::Global(ty) => EntityType::Global(ty),
                TypeRef::Tag(ty) => EntityType::Tag(*module.types.get(ty.func_type_idx as usize)?),
            }),
            TypesRefKind::Component(_) => None,
        }
    }

    /// Gets the entity type from the given export.
    pub fn entity_type_from_export(&self, export: &Export) -> Option<EntityType> {
        match &self.kind {
            TypesRefKind::Module(module) => Some(match export.kind {
                ExternalKind::Func => EntityType::Func(
                    module.types[*module.functions.get(export.index as usize)? as usize],
                ),
                ExternalKind::Table => {
                    EntityType::Table(*module.tables.get(export.index as usize)?)
                }
                ExternalKind::Memory => {
                    EntityType::Memory(*module.memories.get(export.index as usize)?)
                }
                ExternalKind::Global => {
                    EntityType::Global(*module.globals.get(export.index as usize)?)
                }
                ExternalKind::Tag => EntityType::Tag(
                    module.types[*module.functions.get(export.index as usize)? as usize],
                ),
            }),
            TypesRefKind::Component(_) => None,
        }
    }

    /// Gets the component entity type for the given component import.
    pub fn component_entity_type_of_import(&self, name: &str) -> Option<ComponentEntityType> {
        match &self.kind {
            TypesRefKind::Module(_) => None,
            TypesRefKind::Component(component) => Some(*component.imports.get(name)?),
        }
    }

    /// Gets the component entity type for the given component export.
    pub fn component_entity_type_of_export(&self, name: &str) -> Option<ComponentEntityType> {
        match &self.kind {
            TypesRefKind::Module(_) => None,
            TypesRefKind::Component(component) => Some(*component.exports.get(name)?),
        }
    }

    /// Attempts to lookup the type id that `ty` is an alias of.
    ///
    /// Returns `None` if `ty` wasn't listed as aliasing a prior type.
    pub fn peel_alias<T>(&self, ty: T) -> Option<T>
    where
        T: Aliasable,
    {
        self.list.peel_alias(ty)
    }
}

impl<T> Index<T> for TypesRef<'_>
where
    T: TypeIdentifier,
{
    type Output = T::Data;

    fn index(&self, index: T) -> &Self::Output {
        &self.list[index]
    }
}

impl Types {
    pub(crate) fn from_module(types: TypeList, module: Arc<Module>) -> Self {
        Self {
            list: types,
            kind: TypesKind::Module(module),
        }
    }

    pub(crate) fn from_component(types: TypeList, component: ComponentState) -> Self {
        Self {
            list: types,
            kind: TypesKind::Component(component),
        }
    }

    /// Gets a reference to this validation type information.
    pub fn as_ref(&self) -> TypesRef {
        TypesRef {
            list: &self.list,
            kind: match &self.kind {
                TypesKind::Module(module) => TypesRefKind::Module(module),
                TypesKind::Component(component) => TypesRefKind::Component(component),
            },
        }
    }

    /// Gets a type based on its type id.
    ///
    /// Returns `None` if the type id is unknown.
    pub fn get<T>(&self, id: T) -> Option<&T::Data>
    where
        T: TypeIdentifier,
    {
        self.as_ref().get(id)
    }

    /// Gets a core WebAssembly type at the given type index.
    ///
    /// Note that this is in contrast to [`TypesRef::component_type_at`] which
    /// gets a component type from its index.
    ///
    /// # Panics
    ///
    /// Panics if `index` is not a valid function index.
    pub fn core_type_at(&self, index: u32) -> ComponentCoreTypeId {
        self.as_ref().core_type_at(index)
    }

    /// Gets a component WebAssembly type at the given type index.
    ///
    /// Note that this is in contrast to [`TypesRef::core_type_at`] which gets a
    /// core type from its index.
    ///
    /// # Panics
    ///
    /// Panics if `index` is not a valid type index.
    pub fn component_any_type_at(&self, index: u32) -> ComponentAnyTypeId {
        self.as_ref().component_any_type_at(index)
    }

    /// Gets a component type at the given type index.
    ///
    /// # Panics
    ///
<<<<<<< HEAD
    /// Returns `None` if the index is out of bounds.
    pub fn func_type_at(&self, index: u32) -> Option<&IndexedFuncType> {
        self.as_ref().func_type_at(index)
=======
    /// Panics if `index` is not a valid component type index.
    pub fn component_type_at(&self, index: u32) -> ComponentTypeId {
        self.as_ref().component_type_at(index)
    }

    /// Gets a component type from the given component type index.
    ///
    /// # Panics
    ///
    /// Panics if `index` is not a valid defined type index or if this type
    /// information represents a core module.
    pub fn component_defined_type_at(&self, index: u32) -> ComponentDefinedTypeId {
        self.as_ref().component_defined_type_at(index)
>>>>>>> 39a60291
    }

    /// Gets the count of core types.
    pub fn type_count(&self) -> usize {
        match &self.kind {
            TypesKind::Module(module) => module.types.len(),
            TypesKind::Component(component) => component.core_types.len(),
        }
    }

    /// Gets the type of a table at the given table index.
    ///
    /// # Panics
    ///
    /// Panics if `index` is not a valid function index.
    pub fn table_at(&self, index: u32) -> TableType {
        self.as_ref().table_at(index)
    }

    /// Gets the count of imported and defined tables.
    pub fn table_count(&self) -> usize {
        match &self.kind {
            TypesKind::Module(module) => module.tables.len(),
            TypesKind::Component(component) => component.core_tables.len(),
        }
    }

    /// Gets the type of a memory at the given memory index.
    ///
    /// # Panics
    ///
    /// Panics if `index` is not a valid function index.
    pub fn memory_at(&self, index: u32) -> MemoryType {
        self.as_ref().memory_at(index)
    }

    /// Gets the count of imported and defined memories.
    pub fn memory_count(&self) -> u32 {
        self.as_ref().memory_count()
    }

    /// Gets the type of a global at the given global index.
    ///
    /// # Panics
    ///
    /// Panics if `index` is not a valid function index.
    pub fn global_at(&self, index: u32) -> GlobalType {
        self.as_ref().global_at(index)
    }

    /// Gets the count of imported and defined globals.
    pub fn global_count(&self) -> u32 {
        self.as_ref().global_count()
    }

    /// Gets the type of a tag at the given tag index.
    ///
<<<<<<< HEAD
    /// Returns `None` if the index is out of bounds.
    pub fn tag_at(&self, index: u32) -> Option<&IndexedFuncType> {
=======
    /// # Panics
    ///
    /// Panics if `index` is not a valid function index.
    pub fn tag_at(&self, index: u32) -> CoreTypeId {
>>>>>>> 39a60291
        self.as_ref().tag_at(index)
    }

    /// Gets the count of imported and defined tags.
    pub fn tag_count(&self) -> u32 {
        self.as_ref().tag_count()
    }

    /// Gets the type of a core function at the given function index.
    ///
<<<<<<< HEAD
    /// Returns `None` if the index is out of bounds.
    pub fn function_at(&self, index: u32) -> Option<&IndexedFuncType> {
        self.as_ref().function_at(index)
=======
    /// # Panics
    ///
    /// Panics if `index` is not a valid function index.
    pub fn core_function_at(&self, index: u32) -> CoreTypeId {
        self.as_ref().core_function_at(index)
>>>>>>> 39a60291
    }

    /// Gets the count of core functions defined so far.
    ///
    /// Note that this includes imported functions, defined functions, and for
    /// components lowered/aliased functions.
    pub fn core_function_count(&self) -> u32 {
        self.as_ref().function_count()
    }

    /// Gets the type of an element segment at the given element segment index.
    ///
    /// # Panics
    ///
    /// This will panic if the `index` provided is out of bounds.
    pub fn element_at(&self, index: u32) -> RefType {
        self.as_ref().element_at(index)
    }

    /// Gets the count of element segments.
    pub fn element_count(&self) -> u32 {
        self.as_ref().element_count()
    }

    /// Gets the type of a component function at the given function index.
    ///
    /// # Panics
    ///
    /// This will panic if the `index` provided is out of bounds or if this type
    /// information represents a core module.
    pub fn component_function_at(&self, index: u32) -> ComponentFuncTypeId {
        self.as_ref().component_function_at(index)
    }

    /// Gets the count of imported, exported, or aliased component functions.
    pub fn component_function_count(&self) -> u32 {
        self.as_ref().component_function_count()
    }

    /// Gets the type of a module at the given module index.
    ///
    /// # Panics
    ///
    /// This will panic if the `index` provided is out of bounds or if this type
    /// information represents a core module.
    pub fn module_at(&self, index: u32) -> ComponentCoreModuleTypeId {
        self.as_ref().module_at(index)
    }

    /// Gets the count of imported, exported, or aliased modules.
    pub fn module_count(&self) -> usize {
        match &self.kind {
            TypesKind::Module(_) => 0,
            TypesKind::Component(component) => component.core_modules.len(),
        }
    }

    /// Gets the type of a module instance at the given module instance index.
    ///
    /// # Panics
    ///
    /// This will panic if the `index` provided is out of bounds or if this type
    /// information represents a core module.
    pub fn core_instance_at(&self, index: u32) -> ComponentCoreInstanceTypeId {
        self.as_ref().core_instance_at(index)
    }

    /// Gets the count of imported, exported, or aliased core module instances.
    pub fn core_instance_count(&self) -> usize {
        match &self.kind {
            TypesKind::Module(_) => 0,
            TypesKind::Component(component) => component.core_instances.len(),
        }
    }

    /// Gets the type of a component at the given component index.
    ///
    /// # Panics
    ///
    /// This will panic if the `index` provided is out of bounds or if this type
    /// information represents a core module.
    pub fn component_at(&self, index: u32) -> ComponentTypeId {
        self.as_ref().component_at(index)
    }

    /// Gets the count of imported, exported, or aliased components.
    pub fn component_count(&self) -> usize {
        match &self.kind {
            TypesKind::Module(_) => 0,
            TypesKind::Component(component) => component.components.len(),
        }
    }

    /// Gets the type of an component instance at the given component instance index.
    ///
    /// # Panics
    ///
    /// This will panic if the `index` provided is out of bounds or if this type
    /// information represents a core module.
    pub fn component_instance_at(&self, index: u32) -> ComponentInstanceTypeId {
        self.as_ref().component_instance_at(index)
    }

    /// Gets the count of imported, exported, or aliased component instances.
    pub fn component_instance_count(&self) -> usize {
        match &self.kind {
            TypesKind::Module(_) => 0,
            TypesKind::Component(component) => component.instances.len(),
        }
    }

    /// Gets the type of a value at the given value index.
    ///
    /// # Panics
    ///
    /// This will panic if the `index` provided is out of bounds or if this type
    /// information represents a core module.
    pub fn value_at(&self, index: u32) -> ComponentValType {
        self.as_ref().value_at(index)
    }

    /// Gets the count of imported, exported, or aliased values.
    pub fn value_count(&self) -> usize {
        match &self.kind {
            TypesKind::Module(_) => 0,
            TypesKind::Component(component) => component.values.len(),
        }
    }

    /// Gets the entity type from the given import.
    pub fn entity_type_from_import(&self, import: &Import) -> Option<EntityType> {
        self.as_ref().entity_type_from_import(import)
    }

    /// Gets the entity type from the given export.
    pub fn entity_type_from_export(&self, export: &Export) -> Option<EntityType> {
        self.as_ref().entity_type_from_export(export)
    }

    /// Gets the component entity type for the given component import name.
    pub fn component_entity_type_of_import(&self, name: &str) -> Option<ComponentEntityType> {
        self.as_ref().component_entity_type_of_import(name)
    }

    /// Gets the component entity type for the given component export name.
    pub fn component_entity_type_of_export(&self, name: &str) -> Option<ComponentEntityType> {
        self.as_ref().component_entity_type_of_export(name)
    }

    /// Attempts to lookup the type id that `ty` is an alias of.
    ///
    /// Returns `None` if `ty` wasn't listed as aliasing a prior type.
    pub fn peel_alias<T>(&self, ty: T) -> Option<T>
    where
        T: Aliasable,
    {
        self.list.peel_alias(ty)
    }
}

impl<T> Index<T> for Types
where
    T: TypeIdentifier,
{
    type Output = T::Data;

    fn index(&self, id: T) -> &Self::Output {
        &self.list[id]
    }
}

/// This is a type which mirrors a subset of the `Vec<T>` API, but is intended
/// to be able to be cheaply snapshotted and cloned.
///
/// When each module's code sections start we "commit" the current list of types
/// in the global list of types. This means that the temporary `cur` vec here is
/// pushed onto `snapshots` and wrapped up in an `Arc`. At that point we clone
/// this entire list (which is then O(modules), not O(types in all modules)) and
/// pass out as a context to each function validator.
///
/// Otherwise, though, this type behaves as if it were a large `Vec<T>`, but
/// it's represented by lists of contiguous chunks.
//
// Only public because it shows up in a public trait's `doc(hidden)` method.
#[doc(hidden)]
pub struct SnapshotList<T> {
    // All previous snapshots, the "head" of the list that this type represents.
    // The first entry in this pair is the starting index for all elements
    // contained in the list, and the second element is the list itself. Note
    // the `Arc` wrapper around sub-lists, which makes cloning time for this
    // `SnapshotList` O(snapshots) rather than O(snapshots_total), which for
    // us in this context means the number of modules, not types.
    //
    // Note that this list is sorted least-to-greatest in order of the index for
    // binary searching.
    snapshots: Vec<Arc<Snapshot<T>>>,

    // This is the total length of all lists in the `snapshots` array.
    snapshots_total: usize,

    // The current list of types for the current snapshot that are being built.
    cur: Vec<T>,
}

struct Snapshot<T> {
    prior_types: usize,
    items: Vec<T>,
}

impl<T> SnapshotList<T> {
    /// Same as `<&[T]>::get`
    pub(crate) fn get(&self, index: usize) -> Option<&T> {
        // Check to see if this index falls on our local list
        if index >= self.snapshots_total {
            return self.cur.get(index - self.snapshots_total);
        }
        // ... and failing that we do a binary search to figure out which bucket
        // it's in. Note the `i-1` in the `Err` case because if we don't find an
        // exact match the type is located in the previous bucket.
        let i = match self
            .snapshots
            .binary_search_by_key(&index, |snapshot| snapshot.prior_types)
        {
            Ok(i) => i,
            Err(i) => i - 1,
        };
        let snapshot = &self.snapshots[i];
        Some(&snapshot.items[index - snapshot.prior_types])
    }

    /// Same as `Vec::push`
    pub(crate) fn push(&mut self, val: T) {
        self.cur.push(val);
    }

    /// Same as `<[T]>::len`
    pub(crate) fn len(&self) -> usize {
        self.cur.len() + self.snapshots_total
    }

    /// Same as `Vec::truncate` but can only truncate uncommitted elements.
    pub(crate) fn truncate(&mut self, len: usize) {
        assert!(len >= self.snapshots_total);
        self.cur.truncate(len - self.snapshots_total);
    }

    /// Commits previously pushed types into this snapshot vector, and returns a
    /// clone of this list.
    ///
    /// The returned `SnapshotList` can be used to access all the same types as
    /// this list itself. This list also is not changed (from an external
    /// perspective) and can continue to access all the same types.
    pub(crate) fn commit(&mut self) -> SnapshotList<T> {
        // If the current chunk has new elements, commit them in to an
        // `Arc`-wrapped vector in the snapshots list. Note the `shrink_to_fit`
        // ahead of time to hopefully keep memory usage lower than it would
        // otherwise be.
        let len = self.cur.len();
        if len > 0 {
            self.cur.shrink_to_fit();
            self.snapshots.push(Arc::new(Snapshot {
                prior_types: self.snapshots_total,
                items: mem::take(&mut self.cur),
            }));
            self.snapshots_total += len;
        }
        SnapshotList {
            snapshots: self.snapshots.clone(),
            snapshots_total: self.snapshots_total,
            cur: Vec::new(),
        }
    }
}

impl<T> Index<usize> for SnapshotList<T> {
    type Output = T;

    #[inline]
    fn index(&self, index: usize) -> &T {
        self.get(index).unwrap()
    }
}

impl<T, U> Index<U> for SnapshotList<T>
where
    U: TypeIdentifier<Data = T>,
{
    type Output = T;

    #[inline]
    fn index(&self, id: U) -> &T {
        self.get(id.index()).unwrap()
    }
}

impl<T> Default for SnapshotList<T> {
    fn default() -> SnapshotList<T> {
        SnapshotList {
            snapshots: Vec::new(),
            snapshots_total: 0,
            cur: Vec::new(),
        }
    }
}

/// A snapshot list of types.
///
/// Note that the snapshot lists below do not correspond with index spaces. Many
/// different kinds of types are in the same index space (e.g. all of the
/// component model's {component, instance, defined, func} types are in the same
/// index space). However, we store each of them in their own type-specific
/// snapshot list and give each of them their own identifier type.
#[derive(Default)]
// Only public because it shows up in a public trait's `doc(hidden)` method.
#[doc(hidden)]
pub struct TypeList {
    // Keeps track of which `alias_id` is an alias of which other `alias_id`.
    alias_mappings: HashMap<u32, u32>,
    // Counter for generating new `alias_id`s.
    alias_counter: u32,
    // Snapshots of previously committed `TypeList`s' aliases.
    alias_snapshots: Vec<TypeListAliasSnapshot>,

    // Core Wasm types.
    //
    // A primary map from `CoreTypeId` to `SubType`.
    core_types: SnapshotList<SubType>,
    // The id of each core Wasm type's rec group.
    //
    // A secondary map from `CoreTypeId` to `RecGroupId`.
    core_type_to_rec_group: SnapshotList<RecGroupId>,
    // The supertype of each core type.
    //
    // A secondary map from `coreTypeId` to `Option<CoreTypeId>`.
    core_type_to_supertype: SnapshotList<Option<CoreTypeId>>,
    // A primary map from `RecGroupId` to the range of the rec group's elements
    // within `core_types`.
    rec_group_elements: SnapshotList<Range<CoreTypeId>>,
    // A hash map from rec group elements to their canonical `RecGroupId`.
    //
    // This is `None` when a list is "committed" meaning that no more insertions
    // can happen.
    canonical_rec_groups: Option<HashMap<RecGroup, RecGroupId>>,

    // Component model types.
    components: SnapshotList<ComponentType>,
    component_defined_types: SnapshotList<ComponentDefinedType>,
    component_values: SnapshotList<ComponentValType>,
    component_instances: SnapshotList<ComponentInstanceType>,
    component_funcs: SnapshotList<ComponentFuncType>,
    core_modules: SnapshotList<ModuleType>,
    core_instances: SnapshotList<InstanceType>,
}

#[derive(Clone, Debug)]
struct TypeListAliasSnapshot {
    // The `alias_counter` at the time that this snapshot was taken.
    alias_counter: u32,

    // The alias mappings in this snapshot.
    alias_mappings: HashMap<u32, u32>,
}

struct TypeListCheckpoint {
    core_types: usize,
    components: usize,
    component_defined_types: usize,
    component_values: usize,
    component_instances: usize,
    component_funcs: usize,
    core_modules: usize,
    core_instances: usize,
    core_type_to_rec_group: usize,
    core_type_to_supertype: usize,
    rec_group_elements: usize,
    canonical_rec_groups: usize,
}

impl TypeList {
    pub fn get<T>(&self, id: T) -> Option<&T::Data>
    where
        T: TypeIdentifier,
    {
        T::list(self).get(id.index())
    }

    pub fn push<T>(&mut self, ty: T) -> T::Id
    where
        T: TypeData,
    {
        let index = u32::try_from(T::Id::list(self).len()).unwrap();
        let id = T::Id::from_index(index);
        T::Id::list_mut(self).push(ty);
        id
    }

    /// Intern the given recursion group (that has already been canonicalized)
    /// and return its associated id and whether this was a new recursion group
    /// or not.
    pub fn intern_canonical_rec_group(&mut self, rec_group: RecGroup) -> (bool, RecGroupId) {
        let canonical_rec_groups = self
            .canonical_rec_groups
            .as_mut()
            .expect("cannot intern into a committed list");
        let entry = match canonical_rec_groups.entry(rec_group) {
            Entry::Occupied(e) => return (false, *e.get()),
            Entry::Vacant(e) => e,
        };

        let rec_group_id = self.rec_group_elements.len();
        let rec_group_id = u32::try_from(rec_group_id).unwrap();
        let rec_group_id = RecGroupId::from_index(rec_group_id);

        let start = self.core_types.len();
        let start = u32::try_from(start).unwrap();
        let start = CoreTypeId::from_index(start);

        for ty in entry.key().types() {
            debug_assert_eq!(self.core_types.len(), self.core_type_to_supertype.len());
            debug_assert_eq!(self.core_types.len(), self.core_type_to_rec_group.len());

            self.core_type_to_supertype
                .push(ty.supertype_idx.map(|idx| match idx.unpack() {
                    UnpackedIndex::RecGroup(offset) => CoreTypeId::from_index(start.index + offset),
                    UnpackedIndex::Id(id) => id,
                    UnpackedIndex::Module(_) => unreachable!("in canonical form"),
                }));
            let mut ty = ty.clone();
            ty.remap_indices(&mut |index| {
                match index.unpack() {
                    UnpackedIndex::Id(_) => {}
                    UnpackedIndex::Module(_) => unreachable!(),
                    UnpackedIndex::RecGroup(offset) => {
                        *index = UnpackedIndex::Id(CoreTypeId::from_index(start.index + offset))
                            .pack()
                            .unwrap();
                    }
                };
                Ok(())
            })
            .expect("cannot fail");
            self.core_types.push(ty);
            self.core_type_to_rec_group.push(rec_group_id);
        }

        let end = self.core_types.len();
        let end = u32::try_from(end).unwrap();
        let end = CoreTypeId::from_index(end);

        let range = start..end;

        self.rec_group_elements.push(range.clone());

        entry.insert(rec_group_id);
        return (true, rec_group_id);
    }

    /// Get the `CoreTypeId` for a local index into a rec group.
    pub fn rec_group_local_id(
        &self,
        rec_group: RecGroupId,
        index: u32,
        offset: usize,
    ) -> Result<CoreTypeId> {
        let elems = &self[rec_group];
        let len = elems.end.index() - elems.start.index();
        let len = u32::try_from(len).unwrap();
        if index < len {
            let id = u32::try_from(elems.start.index()).unwrap() + index;
            let id = CoreTypeId::from_index(id);
            Ok(id)
        } else {
            bail!(
                offset,
                "unknown type {index}: type index out of rec group bounds"
            )
        }
    }

    /// Get the id of the rec group that the given type id was defined within.
    pub fn rec_group_id_of(&self, id: CoreTypeId) -> RecGroupId {
        self.core_type_to_rec_group[id.index()]
    }

    /// Get the super type of the given type id, if any.
    pub fn supertype_of(&self, id: CoreTypeId) -> Option<CoreTypeId> {
        self.core_type_to_supertype[id.index()]
    }

    /// Get the `CoreTypeId` for a canonicalized `PackedIndex`.
    ///
    /// Panics when given a non-canonicalized `PackedIndex`.
    pub fn at_canonicalized_packed_index(
        &self,
        rec_group: RecGroupId,
        index: PackedIndex,
        offset: usize,
    ) -> Result<CoreTypeId> {
        self.at_canonicalized_unpacked_index(rec_group, index.unpack(), offset)
    }

    /// Get the `CoreTypeId` for a canonicalized `UnpackedIndex`.
    ///
    /// Panics when given a non-canonicalized `PackedIndex`.
    pub fn at_canonicalized_unpacked_index(
        &self,
        rec_group: RecGroupId,
        index: UnpackedIndex,
        offset: usize,
    ) -> Result<CoreTypeId> {
        match index {
            UnpackedIndex::Module(_) => panic!("not canonicalized"),
            UnpackedIndex::Id(id) => Ok(id),
            UnpackedIndex::RecGroup(idx) => self.rec_group_local_id(rec_group, idx, offset),
        }
    }

    /// Does `a` structurally match `b`?
    pub fn matches(&self, a: CoreTypeId, b: CoreTypeId) -> bool {
        let a = WithRecGroup::new(self, a);
        let a = WithRecGroup::map(a, |a| &self[a]);

        let b = WithRecGroup::new(self, b);
        let b = WithRecGroup::map(b, |b| &self[b]);

        Matches::matches(self, a, b)
    }

    /// Is `a == b` or was `a` declared (potentially transitively) to be a
    /// subtype of `b`?
    pub fn id_is_subtype(&self, mut a: CoreTypeId, b: CoreTypeId) -> bool {
        loop {
            if a == b {
                return true;
            }

            // TODO: maintain supertype vectors and implement this check in O(1)
            // instead of O(n) time.
            a = match self.supertype_of(a) {
                Some(a) => a,
                None => return false,
            };
        }
    }

    /// Like `id_is_subtype` but for `RefType`s.
    ///
    /// Both `a` and `b` must be canonicalized already.
    pub fn reftype_is_subtype(&self, a: RefType, b: RefType) -> bool {
        // NB: Don't need `RecGroupId`s since we are calling from outside of the
        // rec group, and so any `PackedIndex`es we encounter have already been
        // canonicalized to `CoreTypeId`s directly.
        self.reftype_is_subtype_impl(a, None, b, None)
    }

    /// Implementation of `RefType` and `HeapType` subtyping.
    ///
    /// Panics if we need rec groups but aren't given them. Rec groups only need
    /// to be passed in when checking subtyping of `RefType`s that we encounter
    /// while validating a rec group itself.
    pub(crate) fn reftype_is_subtype_impl(
        &self,
        a: RefType,
        a_group: Option<RecGroupId>,
        b: RefType,
        b_group: Option<RecGroupId>,
    ) -> bool {
        if a == b && a_group == b_group {
            return true;
        }

        if a.is_nullable() && !b.is_nullable() {
            return false;
        }

        let core_type_id = |group: Option<RecGroupId>, index: UnpackedIndex| -> CoreTypeId {
            if let Some(id) = index.as_core_type_id() {
                id
            } else {
                self.at_canonicalized_unpacked_index(group.unwrap(), index, usize::MAX)
                    .expect("type references are checked during canonicalization")
            }
        };

        let subtype = |group, index| -> &SubType {
            let id = core_type_id(group, index);
            &self[id]
        };

        use HeapType as HT;
        match (a.heap_type(), b.heap_type()) {
            (a, b) if a == b => true,

            (HT::Eq | HT::I31 | HT::Struct | HT::Array | HT::None, HT::Any) => true,
            (HT::I31 | HT::Struct | HT::Array | HT::None, HT::Eq) => true,
            (HT::NoExtern, HT::Extern) => true,
            (HT::NoFunc, HT::Func) => true,
            (HT::None, HT::I31 | HT::Array | HT::Struct) => true,

            (HT::Concrete(a), HT::Eq | HT::Any) => matches!(
                subtype(a_group, a).composite_type,
                CompositeType::Array(_) | CompositeType::Struct(_)
            ),

            (HT::Concrete(a), HT::Struct) => {
                matches!(subtype(a_group, a).composite_type, CompositeType::Struct(_))
            }

            (HT::Concrete(a), HT::Array) => {
                matches!(subtype(a_group, a).composite_type, CompositeType::Array(_))
            }

            (HT::Concrete(a), HT::Func) => {
                matches!(subtype(a_group, a).composite_type, CompositeType::Func(_))
            }

            (HT::Concrete(a), HT::Concrete(b)) => {
                self.id_is_subtype(core_type_id(a_group, a), core_type_id(b_group, b))
            }

            (HT::None, HT::Concrete(b)) => matches!(
                subtype(b_group, b).composite_type,
                CompositeType::Array(_) | CompositeType::Struct(_)
            ),

            (HT::NoFunc, HT::Concrete(b)) => {
                matches!(subtype(b_group, b).composite_type, CompositeType::Func(_))
            }

            // Nothing else matches. (Avoid full wildcard matches so that
            // adding/modifying variants is easier in the future.)
            (HT::Concrete(_), _)
            | (HT::Func, _)
            | (HT::Extern, _)
            | (HT::Any, _)
            | (HT::None, _)
            | (HT::NoExtern, _)
            | (HT::NoFunc, _)
            | (HT::Eq, _)
            | (HT::Struct, _)
            | (HT::Array, _)
            | (HT::I31, _) => false,
        }
    }

    /// Like `id_is_subtype` but for `RefType`s.
    ///
    /// Both `a` and `b` must be canonicalized already.
    pub fn valtype_is_subtype(&self, a: ValType, b: ValType) -> bool {
        match (a, b) {
            (a, b) if a == b => true,
            (ValType::Ref(a), ValType::Ref(b)) => self.reftype_is_subtype(a, b),
            (ValType::Ref(_), _)
            | (ValType::I32, _)
            | (ValType::I64, _)
            | (ValType::F32, _)
            | (ValType::F64, _)
            | (ValType::V128, _) => false,
        }
    }

    fn checkpoint(&self) -> TypeListCheckpoint {
        let TypeList {
            alias_mappings: _,
            alias_counter: _,
            alias_snapshots: _,
            core_types,
            components,
            component_defined_types,
            component_values,
            component_instances,
            component_funcs,
            core_modules,
            core_instances,
            core_type_to_rec_group,
            core_type_to_supertype,
            rec_group_elements,
            canonical_rec_groups,
        } = self;

        TypeListCheckpoint {
            core_types: core_types.len(),
            components: components.len(),
            component_defined_types: component_defined_types.len(),
            component_values: component_values.len(),
            component_instances: component_instances.len(),
            component_funcs: component_funcs.len(),
            core_modules: core_modules.len(),
            core_instances: core_instances.len(),
            core_type_to_rec_group: core_type_to_rec_group.len(),
            core_type_to_supertype: core_type_to_supertype.len(),
            rec_group_elements: rec_group_elements.len(),
            canonical_rec_groups: canonical_rec_groups.as_ref().map(|m| m.len()).unwrap_or(0),
        }
    }

    fn reset_to_checkpoint(&mut self, checkpoint: TypeListCheckpoint) {
        let TypeList {
            alias_mappings: _,
            alias_counter: _,
            alias_snapshots: _,
            core_types,
            components,
            component_defined_types,
            component_values,
            component_instances,
            component_funcs,
            core_modules,
            core_instances,
            core_type_to_rec_group,
            core_type_to_supertype,
            rec_group_elements,
            canonical_rec_groups,
        } = self;

        core_types.truncate(checkpoint.core_types);
        components.truncate(checkpoint.components);
        component_defined_types.truncate(checkpoint.component_defined_types);
        component_values.truncate(checkpoint.component_values);
        component_instances.truncate(checkpoint.component_instances);
        component_funcs.truncate(checkpoint.component_funcs);
        core_modules.truncate(checkpoint.core_modules);
        core_instances.truncate(checkpoint.core_instances);
        core_type_to_rec_group.truncate(checkpoint.core_type_to_rec_group);
        core_type_to_supertype.truncate(checkpoint.core_type_to_supertype);
        rec_group_elements.truncate(checkpoint.rec_group_elements);

        if let Some(canonical_rec_groups) = canonical_rec_groups {
            assert_eq!(
                canonical_rec_groups.len(),
                checkpoint.canonical_rec_groups,
                "checkpointing does not support resetting `canonical_rec_groups` (it would require a \
                 proper immutable and persistent hash map) so adding new groups is disallowed"
            );
        }
    }

    pub fn commit(&mut self) -> TypeList {
        // Note that the `alias_counter` is bumped here to ensure that the
        // previous value of the unique counter is never used for an actual type
        // so it's suitable for lookup via a binary search.
        let alias_counter = self.alias_counter;
        self.alias_counter += 1;

        self.alias_snapshots.push(TypeListAliasSnapshot {
            alias_counter,
            alias_mappings: mem::take(&mut self.alias_mappings),
        });

        TypeList {
            alias_mappings: HashMap::new(),
            alias_counter: self.alias_counter,
            alias_snapshots: self.alias_snapshots.clone(),
            core_types: self.core_types.commit(),
            components: self.components.commit(),
            component_defined_types: self.component_defined_types.commit(),
            component_values: self.component_values.commit(),
            component_instances: self.component_instances.commit(),
            component_funcs: self.component_funcs.commit(),
            core_modules: self.core_modules.commit(),
            core_instances: self.core_instances.commit(),
            core_type_to_rec_group: self.core_type_to_rec_group.commit(),
            core_type_to_supertype: self.core_type_to_supertype.commit(),
            rec_group_elements: self.rec_group_elements.commit(),
            canonical_rec_groups: None,
        }
    }

    /// See `SnapshotList::with_unique`.
    pub fn with_unique<T>(&mut self, mut ty: T) -> T
    where
        T: Aliasable,
    {
        self.alias_mappings
            .insert(self.alias_counter, ty.alias_id());
        ty.set_alias_id(self.alias_counter);
        self.alias_counter += 1;
        ty
    }

    /// Attempts to lookup the type id that `ty` is an alias of.
    ///
    /// Returns `None` if `ty` wasn't listed as aliasing a prior type.
    pub fn peel_alias<T>(&self, mut ty: T) -> Option<T>
    where
        T: Aliasable,
    {
        let alias_id = ty.alias_id();

        // The unique counter in each snapshot is the unique counter at the
        // time of the snapshot so it's guaranteed to never be used, meaning
        // that `Ok` should never show up here. With an `Err` it's where the
        // index would be placed meaning that the index in question is the
        // smallest value over the unique id's value, meaning that slot has the
        // mapping we're interested in.
        let i = match self
            .alias_snapshots
            .binary_search_by_key(&alias_id, |snapshot| snapshot.alias_counter)
        {
            Ok(_) => unreachable!(),
            Err(i) => i,
        };

        // If the `i` index is beyond the snapshot array then lookup in the
        // current mappings instead since it may refer to a type not snapshot
        // yet.
        ty.set_alias_id(match self.alias_snapshots.get(i) {
            Some(snapshot) => *snapshot.alias_mappings.get(&alias_id)?,
            None => *self.alias_mappings.get(&alias_id)?,
        });
        Some(ty)
    }
}

impl<T> Index<T> for TypeList
where
    T: TypeIdentifier,
{
    type Output = T::Data;

    fn index(&self, id: T) -> &Self::Output {
        let arena = T::list(self);
        &arena[id.index()]
    }
}

/// Thin wrapper around `TypeList` which provides an allocator of unique ids for
/// types contained within this list.
pub(crate) struct TypeAlloc {
    list: TypeList,

    // This is assigned at creation of a `TypeAlloc` and then never changed.
    // It's used in one entry for all `ResourceId`s contained within.
    globally_unique_id: u64,

    // This is a counter that's incremeneted each time `alloc_resource_id` is
    // called.
    next_resource_id: u32,
}

impl Default for TypeAlloc {
    fn default() -> TypeAlloc {
        static NEXT_GLOBAL_ID: AtomicU64 = AtomicU64::new(0);
        let mut ret = TypeAlloc {
            list: TypeList::default(),
            globally_unique_id: NEXT_GLOBAL_ID.fetch_add(1, Ordering::Relaxed),
            next_resource_id: 0,
        };
        ret.list.canonical_rec_groups = Some(Default::default());
        ret
    }
}

impl Deref for TypeAlloc {
    type Target = TypeList;
    fn deref(&self) -> &TypeList {
        &self.list
    }
}

impl DerefMut for TypeAlloc {
    fn deref_mut(&mut self) -> &mut TypeList {
        &mut self.list
    }
}

impl TypeAlloc {
    /// Pushes a new type into this list, returning an identifier which can be
    /// used to later retrieve it.
    ///
    /// The returned identifier is unique within this `TypeAlloc` and won't be
    /// hash-equivalent to anything else.
    pub fn push_ty<T>(&mut self, ty: T) -> T::Id
    where
        T: TypeData,
    {
        self.list.push(ty)
    }

    /// Allocates a new unique resource identifier.
    ///
    /// Note that uniqueness is only a property within this `TypeAlloc`.
    pub fn alloc_resource_id(&mut self) -> AliasableResourceId {
        let contextually_unique_id = self.next_resource_id;
        self.next_resource_id = self.next_resource_id.checked_add(1).unwrap();
        AliasableResourceId {
            id: ResourceId {
                globally_unique_id: self.globally_unique_id,
                contextually_unique_id,
            },
            alias_id: NO_ALIAS,
        }
    }

    /// Adds the set of "free variables" of the `id` provided to the `set`
    /// provided.
    ///
    /// Free variables are defined as resources. Any resource, perhaps
    /// transitively, referred to but not defined by `id` is added to the `set`
    /// and returned.
    pub fn free_variables_any_type_id(
        &self,
        id: ComponentAnyTypeId,
        set: &mut IndexSet<ResourceId>,
    ) {
        match id {
            ComponentAnyTypeId::Resource(r) => {
                set.insert(r.resource());
            }
            ComponentAnyTypeId::Defined(id) => {
                self.free_variables_component_defined_type_id(id, set)
            }
            ComponentAnyTypeId::Func(id) => self.free_variables_component_func_type_id(id, set),
            ComponentAnyTypeId::Instance(id) => {
                self.free_variables_component_instance_type_id(id, set)
            }
            ComponentAnyTypeId::Component(id) => self.free_variables_component_type_id(id, set),
        }
    }

    pub fn free_variables_component_defined_type_id(
        &self,
        id: ComponentDefinedTypeId,
        set: &mut IndexSet<ResourceId>,
    ) {
        match &self[id] {
            ComponentDefinedType::Primitive(_)
            | ComponentDefinedType::Flags(_)
            | ComponentDefinedType::Enum(_) => {}
            ComponentDefinedType::Record(r) => {
                for ty in r.fields.values() {
                    self.free_variables_valtype(ty, set);
                }
            }
            ComponentDefinedType::Tuple(r) => {
                for ty in r.types.iter() {
                    self.free_variables_valtype(ty, set);
                }
            }
            ComponentDefinedType::Variant(r) => {
                for ty in r.cases.values() {
                    if let Some(ty) = &ty.ty {
                        self.free_variables_valtype(ty, set);
                    }
                }
            }
            ComponentDefinedType::List(ty) | ComponentDefinedType::Option(ty) => {
                self.free_variables_valtype(ty, set);
            }
            ComponentDefinedType::Result { ok, err } => {
                if let Some(ok) = ok {
                    self.free_variables_valtype(ok, set);
                }
                if let Some(err) = err {
                    self.free_variables_valtype(err, set);
                }
            }
            ComponentDefinedType::Own(id) | ComponentDefinedType::Borrow(id) => {
                set.insert(id.resource());
            }
        }
    }

    pub fn free_variables_component_type_id(
        &self,
        id: ComponentTypeId,
        set: &mut IndexSet<ResourceId>,
    ) {
        let i = &self[id];
        // Recurse on the imports/exports of components, but remove the
        // imported and defined resources within the component itself.
        //
        // Technically this needs to add all the free variables of the
        // exports, remove the defined resources, then add the free
        // variables of imports, then remove the imported resources. Given
        // prior validation of component types, however, the defined
        // and imported resources are disjoint and imports can't refer to
        // defined resources, so doing this all in one go should be
        // equivalent.
        for ty in i.imports.values().chain(i.exports.values()) {
            self.free_variables_component_entity(ty, set);
        }
        for (id, _path) in i.imported_resources.iter().chain(&i.defined_resources) {
            set.remove(id);
        }
    }

    pub fn free_variables_component_instance_type_id(
        &self,
        id: ComponentInstanceTypeId,
        set: &mut IndexSet<ResourceId>,
    ) {
        let i = &self[id];
        // Like components, add in all the free variables of referenced
        // types but then remove those defined by this component instance
        // itself.
        for ty in i.exports.values() {
            self.free_variables_component_entity(ty, set);
        }
        for id in i.defined_resources.iter() {
            set.remove(id);
        }
    }

    pub fn free_variables_component_func_type_id(
        &self,
        id: ComponentFuncTypeId,
        set: &mut IndexSet<ResourceId>,
    ) {
        let i = &self[id];
        for ty in i
            .params
            .iter()
            .map(|(_, ty)| ty)
            .chain(i.results.iter().map(|(_, ty)| ty))
        {
            self.free_variables_valtype(ty, set);
        }
    }

    /// Same as `free_variables_type_id`, but for `ComponentEntityType`.
    pub fn free_variables_component_entity(
        &self,
        ty: &ComponentEntityType,
        set: &mut IndexSet<ResourceId>,
    ) {
        match ty {
            ComponentEntityType::Module(_) => {}
            ComponentEntityType::Func(id) => self.free_variables_component_func_type_id(*id, set),
            ComponentEntityType::Instance(id) => {
                self.free_variables_component_instance_type_id(*id, set)
            }
            ComponentEntityType::Component(id) => self.free_variables_component_type_id(*id, set),
            ComponentEntityType::Type { created, .. } => {
                self.free_variables_any_type_id(*created, set);
            }
            ComponentEntityType::Value(ty) => self.free_variables_valtype(ty, set),
        }
    }

    /// Same as `free_variables_type_id`, but for `ComponentValType`.
    fn free_variables_valtype(&self, ty: &ComponentValType, set: &mut IndexSet<ResourceId>) {
        match ty {
            ComponentValType::Primitive(_) => {}
            ComponentValType::Type(id) => self.free_variables_component_defined_type_id(*id, set),
        }
    }

    /// Returns whether the type `id` is "named" where named types are presented
    /// via the provided `set`.
    ///
    /// This requires that `id` is a `Defined` type.
    pub(crate) fn type_named_type_id(
        &self,
        id: ComponentDefinedTypeId,
        set: &HashSet<ComponentAnyTypeId>,
    ) -> bool {
        let ty = &self[id];
        match ty {
            // Primitives are always considered named
            ComponentDefinedType::Primitive(_) => true,

            // These structures are never allowed to be anonymous, so they
            // themselves must be named.
            ComponentDefinedType::Flags(_)
            | ComponentDefinedType::Enum(_)
            | ComponentDefinedType::Record(_)
            | ComponentDefinedType::Variant(_) => set.contains(&id.into()),

            // All types below here are allowed to be anonymous, but their
            // own components must be appropriately named.
            ComponentDefinedType::Tuple(r) => {
                r.types.iter().all(|t| self.type_named_valtype(t, set))
            }
            ComponentDefinedType::Result { ok, err } => {
                ok.as_ref()
                    .map(|t| self.type_named_valtype(t, set))
                    .unwrap_or(true)
                    && err
                        .as_ref()
                        .map(|t| self.type_named_valtype(t, set))
                        .unwrap_or(true)
            }
            ComponentDefinedType::List(ty) | ComponentDefinedType::Option(ty) => {
                self.type_named_valtype(ty, set)
            }

            // own/borrow themselves don't have to be named, but the resource
            // they refer to must be named.
            ComponentDefinedType::Own(id) | ComponentDefinedType::Borrow(id) => {
                set.contains(&(*id).into())
            }
        }
    }

    pub(crate) fn type_named_valtype(
        &self,
        ty: &ComponentValType,
        set: &HashSet<ComponentAnyTypeId>,
    ) -> bool {
        match ty {
            ComponentValType::Primitive(_) => true,
            ComponentValType::Type(id) => self.type_named_type_id(*id, set),
        }
    }
}

/// A helper trait to provide the functionality necessary to resources within a
/// type.
///
/// This currently exists to abstract over `TypeAlloc` and `SubtypeArena` which
/// both need to perform remapping operations.
pub trait Remap
where
    Self: Index<ComponentTypeId, Output = ComponentType>,
    Self: Index<ComponentDefinedTypeId, Output = ComponentDefinedType>,
    Self: Index<ComponentInstanceTypeId, Output = ComponentInstanceType>,
    Self: Index<ComponentFuncTypeId, Output = ComponentFuncType>,
{
    /// Pushes a new anonymous type within this object, returning an identifier
    /// which can be used to refer to it.
    fn push_ty<T>(&mut self, ty: T) -> T::Id
    where
        T: TypeData;

    /// Apply `map` to the keys of `tmp`, setting `*any_changed = true` if any
    /// keys were remapped.
    fn map_map(
        tmp: &mut IndexMap<ResourceId, Vec<usize>>,
        any_changed: &mut bool,
        map: &Remapping,
    ) {
        for (id, path) in mem::take(tmp) {
            let id = match map.resources.get(&id) {
                Some(id) => {
                    *any_changed = true;
                    *id
                }
                None => id,
            };
            tmp.insert(id, path);
        }
    }

    /// If `any_changed` is true, push `ty`, update `map` to point `id` to the
    /// new type ID, set `id` equal to the new type ID, and return `true`.
    /// Otherwise, update `map` to point `id` to itself and return `false`.
    fn insert_if_any_changed<T>(
        &mut self,
        map: &mut Remapping,
        any_changed: bool,
        id: &mut T::Id,
        ty: T,
    ) -> bool
    where
        T: TypeData,
        T::Id: Into<ComponentAnyTypeId>,
    {
        let new = if any_changed { self.push_ty(ty) } else { *id };
        map.types.insert((*id).into(), new.into());
        let changed = *id != new;
        *id = new;
        changed
    }

    /// Recursively search for any resource types reachable from `id`, updating
    /// it and `map` if any are found and remapped, returning `true` iff at last
    /// one is remapped.
    fn remap_component_any_type_id(
        &mut self,
        id: &mut ComponentAnyTypeId,
        map: &mut Remapping,
    ) -> bool {
        match id {
            ComponentAnyTypeId::Resource(id) => self.remap_resource_id(id, map),
            ComponentAnyTypeId::Defined(id) => self.remap_component_defined_type_id(id, map),
            ComponentAnyTypeId::Func(id) => self.remap_component_func_type_id(id, map),
            ComponentAnyTypeId::Instance(id) => self.remap_component_instance_type_id(id, map),
            ComponentAnyTypeId::Component(id) => self.remap_component_type_id(id, map),
        }
    }

    /// If `map` indicates `id` should be remapped, update it and return `true`.
    /// Otherwise, do nothing and return `false`.
    fn remap_resource_id(&mut self, id: &mut AliasableResourceId, map: &Remapping) -> bool {
        if let Some(changed) = map.remap_id(id) {
            return changed;
        }

        match map.resources.get(&id.resource()) {
            None => false,
            Some(new_id) => {
                *id.resource_mut() = *new_id;
                true
            }
        }
    }

    /// Recursively search for any resource types reachable from `id`, updating
    /// it and `map` if any are found and remapped, returning `true` iff at last
    /// one is remapped.
    fn remap_component_type_id(&mut self, id: &mut ComponentTypeId, map: &mut Remapping) -> bool {
        if let Some(changed) = map.remap_id(id) {
            return changed;
        }

        let mut any_changed = false;
        let mut ty = self[*id].clone();
        for ty in ty.imports.values_mut().chain(ty.exports.values_mut()) {
            any_changed |= self.remap_component_entity(ty, map);
        }
        for (id, _) in ty
            .imported_resources
            .iter_mut()
            .chain(&mut ty.defined_resources)
        {
            if let Some(new) = map.resources.get(id) {
                *id = *new;
                any_changed = true;
            }
        }
        Self::map_map(&mut ty.explicit_resources, &mut any_changed, map);
        self.insert_if_any_changed(map, any_changed, id, ty)
    }

    /// Recursively search for any resource types reachable from `id`, updating
    /// it and `map` if any are found and remapped, returning `true` iff at last
    /// one is remapped.
    fn remap_component_defined_type_id(
        &mut self,
        id: &mut ComponentDefinedTypeId,
        map: &mut Remapping,
    ) -> bool {
        if let Some(changed) = map.remap_id(id) {
            return changed;
        }

        let mut any_changed = false;
        let mut tmp = self[*id].clone();
        match &mut tmp {
            ComponentDefinedType::Primitive(_)
            | ComponentDefinedType::Flags(_)
            | ComponentDefinedType::Enum(_) => {}
            ComponentDefinedType::Record(r) => {
                for ty in r.fields.values_mut() {
                    any_changed |= self.remap_valtype(ty, map);
                }
            }
            ComponentDefinedType::Tuple(r) => {
                for ty in r.types.iter_mut() {
                    any_changed |= self.remap_valtype(ty, map);
                }
            }
            ComponentDefinedType::Variant(r) => {
                for ty in r.cases.values_mut() {
                    if let Some(ty) = &mut ty.ty {
                        any_changed |= self.remap_valtype(ty, map);
                    }
                }
            }
            ComponentDefinedType::List(ty) | ComponentDefinedType::Option(ty) => {
                any_changed |= self.remap_valtype(ty, map);
            }
            ComponentDefinedType::Result { ok, err } => {
                if let Some(ok) = ok {
                    any_changed |= self.remap_valtype(ok, map);
                }
                if let Some(err) = err {
                    any_changed |= self.remap_valtype(err, map);
                }
            }
            ComponentDefinedType::Own(id) | ComponentDefinedType::Borrow(id) => {
                any_changed |= self.remap_resource_id(id, map);
            }
        }
        self.insert_if_any_changed(map, any_changed, id, tmp)
    }

    /// Recursively search for any resource types reachable from `id`, updating
    /// it and `map` if any are found and remapped, returning `true` iff at last
    /// one is remapped.
    fn remap_component_instance_type_id(
        &mut self,
        id: &mut ComponentInstanceTypeId,
        map: &mut Remapping,
    ) -> bool {
        if let Some(changed) = map.remap_id(id) {
            return changed;
        }

        let mut any_changed = false;
        let mut tmp = self[*id].clone();
        for ty in tmp.exports.values_mut() {
            any_changed |= self.remap_component_entity(ty, map);
        }
        for id in tmp.defined_resources.iter_mut() {
            if let Some(new) = map.resources.get(id) {
                *id = *new;
                any_changed = true;
            }
        }
        Self::map_map(&mut tmp.explicit_resources, &mut any_changed, map);
        self.insert_if_any_changed(map, any_changed, id, tmp)
    }

    /// Recursively search for any resource types reachable from `id`, updating
    /// it and `map` if any are found and remapped, returning `true` iff at last
    /// one is remapped.
    fn remap_component_func_type_id(
        &mut self,
        id: &mut ComponentFuncTypeId,
        map: &mut Remapping,
    ) -> bool {
        if let Some(changed) = map.remap_id(id) {
            return changed;
        }

        let mut any_changed = false;
        let mut tmp = self[*id].clone();
        for ty in tmp
            .params
            .iter_mut()
            .map(|(_, ty)| ty)
            .chain(tmp.results.iter_mut().map(|(_, ty)| ty))
        {
            any_changed |= self.remap_valtype(ty, map);
        }
        self.insert_if_any_changed(map, any_changed, id, tmp)
    }

    /// Same as `remap_type_id`, but works with `ComponentEntityType`.
    fn remap_component_entity(
        &mut self,
        ty: &mut ComponentEntityType,
        map: &mut Remapping,
    ) -> bool {
        match ty {
            ComponentEntityType::Module(_) => {
                // Can't reference resources.
                false
            }
            ComponentEntityType::Func(id) => self.remap_component_func_type_id(id, map),
            ComponentEntityType::Instance(id) => self.remap_component_instance_type_id(id, map),
            ComponentEntityType::Component(id) => self.remap_component_type_id(id, map),
            ComponentEntityType::Type {
                referenced,
                created,
            } => {
                let mut changed = self.remap_component_any_type_id(referenced, map);
                if *referenced == *created {
                    *created = *referenced;
                } else {
                    changed |= self.remap_component_any_type_id(created, map);
                }
                changed
            }
            ComponentEntityType::Value(ty) => self.remap_valtype(ty, map),
        }
    }

    /// Same as `remap_type_id`, but works with `ComponentValType`.
    fn remap_valtype(&mut self, ty: &mut ComponentValType, map: &mut Remapping) -> bool {
        match ty {
            ComponentValType::Primitive(_) => false,
            ComponentValType::Type(id) => self.remap_component_defined_type_id(id, map),
        }
    }
}

/// Utility for mapping equivalent `ResourceId`s to each other and (when paired with the `Remap` trait)
/// non-destructively edit type lists to reflect those mappings.
#[derive(Debug, Default)]
pub struct Remapping {
    /// A mapping from old resource ID to new resource ID.
    pub(crate) resources: HashMap<ResourceId, ResourceId>,

    /// A mapping filled in during the remapping process which records how a
    /// type was remapped, if applicable. This avoids remapping multiple
    /// references to the same type and instead only processing it once.
    types: HashMap<ComponentAnyTypeId, ComponentAnyTypeId>,
}

impl Remap for TypeAlloc {
    fn push_ty<T>(&mut self, ty: T) -> T::Id
    where
        T: TypeData,
    {
        <TypeList>::push(self, ty)
    }
}

impl<T> Index<T> for TypeAlloc
where
    T: TypeIdentifier,
{
    type Output = T::Data;

    #[inline]
    fn index(&self, id: T) -> &T::Data {
        &self.list[id]
    }
}

impl Remapping {
    /// Add a mapping from the specified old resource ID to the new resource ID
    pub fn add(&mut self, old: ResourceId, new: ResourceId) {
        self.resources.insert(old, new);
    }

    /// Clear the type cache while leaving the resource mappings intact.
    pub fn reset_type_cache(&mut self) {
        self.types.clear()
    }

    fn remap_id<T>(&self, id: &mut T) -> Option<bool>
    where
        T: Copy + Into<ComponentAnyTypeId> + TryFrom<ComponentAnyTypeId>,
        T::Error: std::fmt::Debug,
    {
        let old: ComponentAnyTypeId = (*id).into();
        let new = self.types.get(&old)?;
        if *new == old {
            Some(false)
        } else {
            *id = T::try_from(*new).expect("should never remap across different kinds");
            Some(true)
        }
    }
}

/// Helper structure used to perform subtyping computations.
///
/// This type is used whenever a subtype needs to be tested in one direction or
/// the other. The methods of this type are the various entry points for
/// subtyping.
///
/// Internally this contains arenas for two lists of types. The `a` arena is
/// intended to be used for lookup of the first argument to all of the methods
/// below, and the `b` arena is used for lookup of the second argument.
///
/// Arenas here are used specifically for component-based subtyping queries. In
/// these situations new types must be created based on substitution mappings,
/// but the types all have temporary lifetimes. Everything in these arenas is
/// thrown away once the subtyping computation has finished.
///
/// Note that this subtyping context also explicitly supports being created
/// from to different lists `a` and `b` originally, for testing subtyping
/// between two different components for example.
pub struct SubtypeCx<'a> {
    /// Lookup arena for first type argument
    pub a: SubtypeArena<'a>,
    /// Lookup arena for second type argument
    pub b: SubtypeArena<'a>,
}

impl<'a> SubtypeCx<'a> {
    /// Create a new instance with the specified type lists
    pub fn new_with_refs(a: TypesRef<'a>, b: TypesRef<'a>) -> SubtypeCx<'a> {
        Self::new(a.list, b.list)
    }

    pub(crate) fn new(a: &'a TypeList, b: &'a TypeList) -> SubtypeCx<'a> {
        SubtypeCx {
            a: SubtypeArena::new(a),
            b: SubtypeArena::new(b),
        }
    }

    /// Swap the type lists
    pub fn swap(&mut self) {
        mem::swap(&mut self.a, &mut self.b);
    }

    /// Executes the closure `f`, resetting the internal arenas to their
    /// original size after the closure finishes.
    ///
    /// This enables `f` to modify the internal arenas while relying on all
    /// changes being discarded after the closure finishes.
    fn with_checkpoint<T>(&mut self, f: impl FnOnce(&mut Self) -> T) -> T {
        let a = self.a.list.checkpoint();
        let b = self.b.list.checkpoint();
        let result = f(self);
        self.a.list.reset_to_checkpoint(a);
        self.b.list.reset_to_checkpoint(b);
        result
    }

    /// Tests whether `a` is a subtype of `b`.
    ///
    /// Errors are reported at the `offset` specified.
    pub fn component_entity_type(
        &mut self,
        a: &ComponentEntityType,
        b: &ComponentEntityType,
        offset: usize,
    ) -> Result<()> {
        use ComponentEntityType::*;

        match (a, b) {
            (Module(a), Module(b)) => self.module_type(*a, *b, offset),
            (Module(_), b) => bail!(offset, "expected {}, found module", b.desc()),

            (Func(a), Func(b)) => self.component_func_type(*a, *b, offset),
            (Func(_), b) => bail!(offset, "expected {}, found func", b.desc()),

            (Value(a), Value(b)) => self.component_val_type(a, b, offset),
            (Value(_), b) => bail!(offset, "expected {}, found value", b.desc()),

            (Type { referenced: a, .. }, Type { referenced: b, .. }) => {
                self.component_any_type_id(*a, *b, offset)
            }
            (Type { .. }, b) => bail!(offset, "expected {}, found type", b.desc()),

            (Instance(a), Instance(b)) => self.component_instance_type(*a, *b, offset),
            (Instance(_), b) => bail!(offset, "expected {}, found instance", b.desc()),

            (Component(a), Component(b)) => self.component_type(*a, *b, offset),
            (Component(_), b) => bail!(offset, "expected {}, found component", b.desc()),
        }
    }

    /// Tests whether `a` is a subtype of `b`.
    ///
    /// Errors are reported at the `offset` specified.
    pub fn component_type(
        &mut self,
        a: ComponentTypeId,
        b: ComponentTypeId,
        offset: usize,
    ) -> Result<()> {
        // Components are ... tricky. They follow the same basic
        // structure as core wasm modules, but they also have extra
        // logic to handle resource types. Resources are effectively
        // abstract types so this is sort of where an ML module system
        // in the component model becomes a reality.
        //
        // This also leverages the `open_instance_type` method below
        // heavily which internally has its own quite large suite of
        // logic. More-or-less what's happening here is:
        //
        // 1. Pretend that the imports of B are given as values to the
        //    imports of A. If A didn't import anything, for example,
        //    that's great and the subtyping definitely passes there.
        //    This operation produces a mapping of all the resources of
        //    A's imports to resources in B's imports.
        //
        // 2. This mapping is applied to all of A's exports. This means
        //    that all exports of A referring to A's imported resources
        //    now instead refer to B's. Note, though that A's exports
        //    still refer to its own defined resources.
        //
        // 3. The same `open_instance_type` method used during the
        //    first step is used again, but this time on the exports
        //    in the reverse direction. This performs a similar
        //    operation, though, by creating a mapping from B's
        //    defined resources to A's defined resources. The map
        //    itself is discarded as it's not needed.
        //
        // The order that everything passed here is intentional, but
        // also subtle. I personally think of it as
        // `open_instance_type` takes a list of things to satisfy a
        // signature and produces a mapping of resources in the
        // signature to those provided in the list of things. The
        // order of operations then goes:
        //
        // * Someone thinks they have a component of type B, but they
        //   actually have a component of type A (e.g. due to this
        //   subtype check passing).
        // * This person provides the imports of B and that must be
        //   sufficient to satisfy the imports of A. This is the first
        //   `open_instance_type` check.
        // * Now though the resources provided by B are substituted
        //   into A's exports since that's what was provided.
        // * A's exports are then handed back to the original person,
        //   and these exports must satisfy the signature required by B
        //   since that's what they're expecting.
        // * This is the second `open_instance_type` which, to get
        //   resource types to line up, will map from A's defined
        //   resources to B's defined resources.
        //
        // If all that passes then the resources should all line up
        // perfectly. Any misalignment is reported as a subtyping
        // error.
        let b_imports = self.b[b]
            .imports
            .iter()
            .map(|(name, ty)| (name.clone(), ty.clone()))
            .collect();
        self.swap();
        let mut import_mapping =
            self.open_instance_type(&b_imports, a, ExternKind::Import, offset)?;
        self.swap();
        self.with_checkpoint(|this| {
            let mut a_exports = this.a[a]
                .exports
                .iter()
                .map(|(name, ty)| (name.clone(), ty.clone()))
                .collect::<IndexMap<_, _>>();
            for ty in a_exports.values_mut() {
                this.a.remap_component_entity(ty, &mut import_mapping);
            }
            this.open_instance_type(&a_exports, b, ExternKind::Export, offset)?;
            Ok(())
        })
    }

    /// Tests whether `a` is a subtype of `b`.
    ///
    /// Errors are reported at the `offset` specified.
    pub fn component_instance_type(
        &mut self,
        a_id: ComponentInstanceTypeId,
        b_id: ComponentInstanceTypeId,
        offset: usize,
    ) -> Result<()> {
        // For instance type subtyping, all exports in the other
        // instance type must be present in this instance type's
        // exports (i.e. it can export *more* than what this instance
        // type needs).
        let a = &self.a[a_id];
        let b = &self.b[b_id];

        let mut exports = Vec::with_capacity(b.exports.len());
        for (k, b) in b.exports.iter() {
            match a.exports.get(k) {
                Some(a) => exports.push((*a, *b)),
                None => bail!(offset, "missing expected export `{k}`"),
            }
        }
        for (i, (a, b)) in exports.iter().enumerate() {
            let err = match self.component_entity_type(a, b, offset) {
                Ok(()) => continue,
                Err(e) => e,
            };
            // On failure attach the name of this export as context to
            // the error message to leave a breadcrumb trail.
            let (name, _) = self.b[b_id].exports.get_index(i).unwrap();
            return Err(err.with_context(|| format!("type mismatch in instance export `{name}`")));
        }
        Ok(())
    }

    /// Tests whether `a` is a subtype of `b`.
    ///
    /// Errors are reported at the `offset` specified.
    pub fn component_func_type(
        &mut self,
        a: ComponentFuncTypeId,
        b: ComponentFuncTypeId,
        offset: usize,
    ) -> Result<()> {
        let a = &self.a[a];
        let b = &self.b[b];

        // Note that this intentionally diverges from the upstream
        // specification in terms of subtyping. This is a full
        // type-equality check which ensures that the structure of `a`
        // exactly matches the structure of `b`. The rationale for this
        // is:
        //
        // * Primarily in Wasmtime subtyping based on function types is
        //   not implemented. This includes both subtyping a host
        //   import and additionally handling subtyping as functions
        //   cross component boundaries. The host import subtyping (or
        //   component export subtyping) is not clear how to handle at
        //   all at this time. The subtyping of functions between
        //   components can more easily be handled by extending the
        //   `fact` compiler, but that hasn't been done yet.
        //
        // * The upstream specification is currently pretty
        //   intentionally vague precisely what subtyping is allowed.
        //   Implementing a strict check here is intended to be a
        //   conservative starting point for the component model which
        //   can be extended in the future if necessary.
        //
        // * The interaction with subtyping on bindings generation, for
        //   example, is a tricky problem that doesn't have a clear
        //   answer at this time.  Effectively this is more rationale
        //   for being conservative in the first pass of the component
        //   model.
        //
        // So, in conclusion, the test here (and other places that
        // reference this comment) is for exact type equality with no
        // differences.
        if a.params.len() != b.params.len() {
            bail!(
                offset,
                "expected {} parameters, found {}",
                b.params.len(),
                a.params.len(),
            );
        }
        if a.results.len() != b.results.len() {
            bail!(
                offset,
                "expected {} results, found {}",
                b.results.len(),
                a.results.len(),
            );
        }
        for ((an, a), (bn, b)) in a.params.iter().zip(b.params.iter()) {
            if an != bn {
                bail!(offset, "expected parameter named `{bn}`, found `{an}`");
            }
            self.component_val_type(a, b, offset)
                .with_context(|| format!("type mismatch in function parameter `{an}`"))?;
        }
        for ((an, a), (bn, b)) in a.results.iter().zip(b.results.iter()) {
            if an != bn {
                bail!(offset, "mismatched result names");
            }
            self.component_val_type(a, b, offset)
                .with_context(|| "type mismatch with result type")?;
        }
        Ok(())
    }

    /// Tests whether `a` is a subtype of `b`.
    ///
    /// Errors are reported at the `offset` specified.
    pub fn module_type(
        &mut self,
        a: ComponentCoreModuleTypeId,
        b: ComponentCoreModuleTypeId,
        offset: usize,
    ) -> Result<()> {
        // For module type subtyping, all exports in the other module
        // type must be present in this module type's exports (i.e. it
        // can export *more* than what this module type needs).
        // However, for imports, the check is reversed (i.e. it is okay
        // to import *less* than what this module type needs).
        self.swap();
        let a_imports = &self.b[a].imports;
        let b_imports = &self.a[b].imports;
        for (k, a) in a_imports {
            match b_imports.get(k) {
                Some(b) => self
                    .entity_type(b, a, offset)
                    .with_context(|| format!("type mismatch in import `{}::{}`", k.0, k.1))?,
                None => bail!(offset, "missing expected import `{}::{}`", k.0, k.1),
            }
        }
        self.swap();
        let a = &self.a[a];
        let b = &self.b[b];
        for (k, b) in b.exports.iter() {
            match a.exports.get(k) {
                Some(a) => self
                    .entity_type(a, b, offset)
                    .with_context(|| format!("type mismatch in export `{k}`"))?,
                None => bail!(offset, "missing expected export `{k}`"),
            }
        }
        Ok(())
    }

    /// Tests whether `a` is a subtype of `b`.
    ///
    /// Errors are reported at the `offset` specified.
    pub fn component_any_type_id(
        &mut self,
        a: ComponentAnyTypeId,
        b: ComponentAnyTypeId,
        offset: usize,
    ) -> Result<()> {
        match (a, b) {
            (ComponentAnyTypeId::Resource(a), ComponentAnyTypeId::Resource(b)) => {
                if a.resource() == b.resource() {
                    Ok(())
                } else {
                    bail!(
                        offset,
                        "resource types are not the same ({:?} vs. {:?})",
                        a.resource(),
                        b.resource()
                    )
                }
            }
            (ComponentAnyTypeId::Resource(_), b) => {
                bail!(offset, "expected {}, found resource", b.desc())
            }
            (ComponentAnyTypeId::Defined(a), ComponentAnyTypeId::Defined(b)) => {
                self.component_defined_type(a, b, offset)
            }
            (ComponentAnyTypeId::Defined(_), b) => {
                bail!(offset, "expected {}, found defined type", b.desc())
            }

            (ComponentAnyTypeId::Func(a), ComponentAnyTypeId::Func(b)) => {
                self.component_func_type(a, b, offset)
            }
            (ComponentAnyTypeId::Func(_), b) => {
                bail!(offset, "expected {}, found func type", b.desc())
            }

            (ComponentAnyTypeId::Instance(a), ComponentAnyTypeId::Instance(b)) => {
                self.component_instance_type(a, b, offset)
            }
            (ComponentAnyTypeId::Instance(_), b) => {
                bail!(offset, "expected {}, found instance type", b.desc())
            }

            (ComponentAnyTypeId::Component(a), ComponentAnyTypeId::Component(b)) => {
                self.component_type(a, b, offset)
            }
            (ComponentAnyTypeId::Component(_), b) => {
                bail!(offset, "expected {}, found component type", b.desc())
            }
        }
    }

    /// The building block for subtyping checks when components are
    /// instantiated and when components are tested if they're subtypes of each
    /// other.
    ///
    /// This method takes a number of arguments:
    ///
    /// * `a` - this is a list of typed items which can be thought of as
    ///   concrete values to test against `b`.
    /// * `b` - this `TypeId` must point to `Type::Component`.
    /// * `kind` - indicates whether the `imports` or `exports` of `b` are
    ///   being tested against for the values in `a`.
    /// * `offset` - the binary offset at which to report errors if one happens.
    ///
    /// This will attempt to determine if the items in `a` satisfy the
    /// signature required by the `kind` items of `b`. For example component
    /// instantiation will have `a` as the list of arguments provided to
    /// instantiation, `b` is the component being instantiated, and `kind` is
    /// `ExternKind::Import`.
    ///
    /// This function, if successful, will return a mapping of the resources in
    /// `b` to the resources in `a` provided. This mapping is guaranteed to
    /// contain all the resources for `b` (all imported resources for
    /// `ExternKind::Import` or all defined resources for `ExternKind::Export`).
    pub fn open_instance_type(
        &mut self,
        a: &IndexMap<String, ComponentEntityType>,
        b: ComponentTypeId,
        kind: ExternKind,
        offset: usize,
    ) -> Result<Remapping> {
        // First, determine the mapping from resources in `b` to those supplied
        // by arguments in `a`.
        //
        // This loop will iterate over all the appropriate resources in `b`
        // and find the corresponding resource in `args`. The exact lists
        // in use here depend on the `kind` provided. This necessarily requires
        // a sequence of string lookups to find the corresponding items in each
        // list.
        //
        // The path to each resource in `resources` is precomputed as a list of
        // indexes. The first index is into `b`'s list of `entities`, and gives
        // the name that `b` assigns to the resource.  Each subsequent index,
        // if present, means that this resource was present through a layer of
        // an instance type, and the index is into the instance type's exports.
        // More information about this can be found on
        // `ComponentState::imported_resources`.
        //
        // This loop will follow the list of indices for each resource and, at
        // the same time, walk through the arguments supplied to instantiating
        // the `component_type`. This means that within `component_type`
        // index-based lookups are performed while in `args` name-based
        // lookups are performed.
        //
        // Note that here it's possible that `args` doesn't actually supply the
        // correct type of import for each item since argument checking has
        // not proceeded yet. These type errors, however, aren't handled by
        // this loop and are deferred below to the main subtyping check. That
        // means that `mapping` won't necessarily have a mapping for all
        // imported resources into `component_type`, but that should be ok.
        let component_type = &self.b[b];
        let entities = match kind {
            ExternKind::Import => &component_type.imports,
            ExternKind::Export => &component_type.exports,
        };
        let resources = match kind {
            ExternKind::Import => &component_type.imported_resources,
            ExternKind::Export => &component_type.defined_resources,
        };
        let mut mapping = Remapping::default();
        'outer: for (resource, path) in resources.iter() {
            // Lookup the first path item in `imports` and the corresponding
            // entry in `args` by name.
            let (name, ty) = entities.get_index(path[0]).unwrap();
            let mut ty = *ty;
            let mut arg = a.get(name);

            // Lookup all the subsequent `path` entries, if any, by index in
            // `ty` and by name in `arg`. Type errors in `arg` are skipped over
            // entirely.
            for i in path.iter().skip(1).copied() {
                let id = match ty {
                    ComponentEntityType::Instance(id) => id,
                    _ => unreachable!(),
                };
                let (name, next_ty) = self.b[id].exports.get_index(i).unwrap();
                ty = *next_ty;
                arg = match arg {
                    Some(ComponentEntityType::Instance(id)) => self.a[*id].exports.get(name),
                    _ => continue 'outer,
                };
            }

            // Double-check that `ty`, the leaf type of `component_type`, is
            // indeed the expected resource.
            if cfg!(debug_assertions) {
                let id = match ty {
                    ComponentEntityType::Type { created, .. } => match created {
                        ComponentAnyTypeId::Resource(id) => id.resource(),
                        _ => unreachable!(),
                    },
                    _ => unreachable!(),
                };
                assert_eq!(id, *resource);
            }

            // The leaf of `arg` should be a type which is a resource. If not
            // it's skipped and this'll wind up generating an error later on in
            // subtype checking below.
            if let Some(ComponentEntityType::Type { created, .. }) = arg {
                if let ComponentAnyTypeId::Resource(r) = created {
                    mapping.resources.insert(*resource, r.resource());
                }
            }
        }

        // Now that a mapping from the resources in `b` to the resources in `a`
        // has been determined it's possible to perform the actual subtype
        // check.
        //
        // This subtype check notably needs to ensure that all resource types
        // line up. To achieve this the `mapping` previously calculated is used
        // to perform a substitution on each component entity type.
        //
        // The first loop here performs a name lookup to create a list of
        // values from `a` to expected items in `b`. Once the list is created
        // the substitution check is performed on each element.
        let mut to_typecheck = Vec::new();
        for (name, expected) in entities.iter() {
            match a.get(name) {
                Some(arg) => to_typecheck.push((arg.clone(), expected.clone())),
                None => bail!(offset, "missing {} named `{name}`", kind.desc()),
            }
        }
        let mut type_map = HashMap::default();
        for (i, (actual, expected)) in to_typecheck.into_iter().enumerate() {
            let result = self.with_checkpoint(|this| {
                let mut expected = expected;
                this.b.remap_component_entity(&mut expected, &mut mapping);
                mapping.types.clear();
                this.component_entity_type(&actual, &expected, offset)
            });
            let err = match result {
                Ok(()) => {
                    // On a successful type-check record a mapping of
                    // type-to-type in `type_map` for any type imports that were
                    // satisfied. This is then used afterwards when performing
                    // type substitution to remap all component-local types to
                    // those that were provided in the imports.
                    self.register_type_renamings(actual, expected, &mut type_map);
                    continue;
                }
                Err(e) => e,
            };

            // If an error happens then attach the name of the entity to the
            // error message using the `i` iteration counter.
            let component_type = &self.b[b];
            let entities = match kind {
                ExternKind::Import => &component_type.imports,
                ExternKind::Export => &component_type.exports,
            };
            let (name, _) = entities.get_index(i).unwrap();
            return Err(err.with_context(|| format!("type mismatch for {} `{name}`", kind.desc())));
        }
        mapping.types = type_map;
        Ok(mapping)
    }

    pub(crate) fn entity_type(&self, a: &EntityType, b: &EntityType, offset: usize) -> Result<()> {
        macro_rules! limits_match {
            ($a:expr, $b:expr) => {{
                let a = $a;
                let b = $b;
                a.initial >= b.initial
                    && match b.maximum {
                        Some(b_max) => match a.maximum {
                            Some(a_max) => a_max <= b_max,
                            None => false,
                        },
                        None => true,
                    }
            }};
        }

        match (a, b) {
            (EntityType::Func(a), EntityType::Func(b)) => {
                self.core_func_type(self.a[*a].unwrap_func(), self.b[*b].unwrap_func(), offset)
            }
            (EntityType::Func(_), b) => bail!(offset, "expected {}, found func", b.desc()),
            (EntityType::Table(a), EntityType::Table(b)) => {
                if a.element_type != b.element_type {
                    bail!(
                        offset,
                        "expected table element type {}, found {}",
                        b.element_type,
                        a.element_type,
                    )
                }
                if limits_match!(a, b) {
                    Ok(())
                } else {
                    bail!(offset, "mismatch in table limits")
                }
            }
            (EntityType::Table(_), b) => bail!(offset, "expected {}, found table", b.desc()),
            (EntityType::Memory(a), EntityType::Memory(b)) => {
                if a.shared != b.shared {
                    bail!(offset, "mismatch in the shared flag for memories")
                }
                if a.memory64 != b.memory64 {
                    bail!(offset, "mismatch in index type used for memories")
                }
                if limits_match!(a, b) {
                    Ok(())
                } else {
                    bail!(offset, "mismatch in memory limits")
                }
            }
            (EntityType::Memory(_), b) => bail!(offset, "expected {}, found memory", b.desc()),
            (EntityType::Global(a), EntityType::Global(b)) => {
                if a.mutable != b.mutable {
                    bail!(offset, "global types differ in mutability")
                }
                if a.content_type == b.content_type {
                    Ok(())
                } else {
                    bail!(
                        offset,
                        "expected global type {}, found {}",
                        b.content_type,
                        a.content_type,
                    )
                }
            }
            (EntityType::Global(_), b) => bail!(offset, "expected {}, found global", b.desc()),
            (EntityType::Tag(a), EntityType::Tag(b)) => {
                self.core_func_type(self.a[*a].unwrap_func(), self.b[*b].unwrap_func(), offset)
            }
            (EntityType::Tag(_), b) => bail!(offset, "expected {}, found tag", b.desc()),
        }
    }

<<<<<<< HEAD
    fn func_type(&self, a: &IndexedFuncType, b: &IndexedFuncType, offset: usize) -> Result<()> {
=======
    fn core_func_type(&self, a: &FuncType, b: &FuncType, offset: usize) -> Result<()> {
>>>>>>> 39a60291
        if a == b {
            Ok(())
        } else {
            bail!(
                offset,
                "expected: {}\n\
                 found:    {}",
                b.desc(),
                a.desc(),
            )
        }
    }

    pub(crate) fn component_val_type(
        &self,
        a: &ComponentValType,
        b: &ComponentValType,
        offset: usize,
    ) -> Result<()> {
        match (a, b) {
            (ComponentValType::Primitive(a), ComponentValType::Primitive(b)) => {
                self.primitive_val_type(*a, *b, offset)
            }
            (ComponentValType::Type(a), ComponentValType::Type(b)) => {
                self.component_defined_type(*a, *b, offset)
            }
            (ComponentValType::Primitive(a), ComponentValType::Type(b)) => match &self.b[*b] {
                ComponentDefinedType::Primitive(b) => self.primitive_val_type(*a, *b, offset),
                b => bail!(offset, "expected {}, found {a}", b.desc()),
            },
            (ComponentValType::Type(a), ComponentValType::Primitive(b)) => match &self.a[*a] {
                ComponentDefinedType::Primitive(a) => self.primitive_val_type(*a, *b, offset),
                a => bail!(offset, "expected {b}, found {}", a.desc()),
            },
        }
    }

    fn component_defined_type(
        &self,
        a: ComponentDefinedTypeId,
        b: ComponentDefinedTypeId,
        offset: usize,
    ) -> Result<()> {
        use ComponentDefinedType::*;

        // Note that the implementation of subtyping here diverges from the
        // upstream specification intentionally, see the documentation on
        // function subtyping for more information.
        match (&self.a[a], &self.b[b]) {
            (Primitive(a), Primitive(b)) => self.primitive_val_type(*a, *b, offset),
            (Primitive(a), b) => bail!(offset, "expected {}, found {a}", b.desc()),
            (Record(a), Record(b)) => {
                if a.fields.len() != b.fields.len() {
                    bail!(
                        offset,
                        "expected {} fields, found {}",
                        b.fields.len(),
                        a.fields.len(),
                    );
                }

                for ((aname, a), (bname, b)) in a.fields.iter().zip(b.fields.iter()) {
                    if aname != bname {
                        bail!(offset, "expected field name `{bname}`, found `{aname}`");
                    }
                    self.component_val_type(a, b, offset)
                        .with_context(|| format!("type mismatch in record field `{aname}`"))?;
                }
                Ok(())
            }
            (Record(_), b) => bail!(offset, "expected {}, found record", b.desc()),
            (Variant(a), Variant(b)) => {
                if a.cases.len() != b.cases.len() {
                    bail!(
                        offset,
                        "expected {} cases, found {}",
                        b.cases.len(),
                        a.cases.len(),
                    );
                }
                for ((aname, a), (bname, b)) in a.cases.iter().zip(b.cases.iter()) {
                    if aname != bname {
                        bail!(offset, "expected case named `{bname}`, found `{aname}`");
                    }
                    match (&a.ty, &b.ty) {
                        (Some(a), Some(b)) => self
                            .component_val_type(a, b, offset)
                            .with_context(|| format!("type mismatch in variant case `{aname}`"))?,
                        (None, None) => {}
                        (None, Some(_)) => {
                            bail!(offset, "expected case `{aname}` to have a type, found none")
                        }
                        (Some(_), None) => bail!(offset, "expected case `{aname}` to have no type"),
                    }
                }
                Ok(())
            }
            (Variant(_), b) => bail!(offset, "expected {}, found variant", b.desc()),
            (List(a), List(b)) | (Option(a), Option(b)) => self.component_val_type(a, b, offset),
            (List(_), b) => bail!(offset, "expected {}, found list", b.desc()),
            (Option(_), b) => bail!(offset, "expected {}, found option", b.desc()),
            (Tuple(a), Tuple(b)) => {
                if a.types.len() != b.types.len() {
                    bail!(
                        offset,
                        "expected {} types, found {}",
                        b.types.len(),
                        a.types.len(),
                    );
                }
                for (i, (a, b)) in a.types.iter().zip(b.types.iter()).enumerate() {
                    self.component_val_type(a, b, offset)
                        .with_context(|| format!("type mismatch in tuple field {i}"))?;
                }
                Ok(())
            }
            (Tuple(_), b) => bail!(offset, "expected {}, found tuple", b.desc()),
            (at @ Flags(a), Flags(b)) | (at @ Enum(a), Enum(b)) => {
                let desc = match at {
                    Flags(_) => "flags",
                    _ => "enum",
                };
                if a.len() == b.len() && a.iter().eq(b.iter()) {
                    Ok(())
                } else {
                    bail!(offset, "mismatch in {desc} elements")
                }
            }
            (Flags(_), b) => bail!(offset, "expected {}, found flags", b.desc()),
            (Enum(_), b) => bail!(offset, "expected {}, found enum", b.desc()),
            (Result { ok: ao, err: ae }, Result { ok: bo, err: be }) => {
                match (ao, bo) {
                    (None, None) => {}
                    (Some(a), Some(b)) => self
                        .component_val_type(a, b, offset)
                        .with_context(|| "type mismatch in ok variant")?,
                    (None, Some(_)) => bail!(offset, "expected ok type, but found none"),
                    (Some(_), None) => bail!(offset, "expected ok type to not be present"),
                }
                match (ae, be) {
                    (None, None) => {}
                    (Some(a), Some(b)) => self
                        .component_val_type(a, b, offset)
                        .with_context(|| "type mismatch in err variant")?,
                    (None, Some(_)) => bail!(offset, "expected err type, but found none"),
                    (Some(_), None) => bail!(offset, "expected err type to not be present"),
                }
                Ok(())
            }
            (Result { .. }, b) => bail!(offset, "expected {}, found result", b.desc()),
            (Own(a), Own(b)) | (Borrow(a), Borrow(b)) => {
                if a.resource() == b.resource() {
                    Ok(())
                } else {
                    bail!(offset, "resource types are not the same")
                }
            }
            (Own(_), b) => bail!(offset, "expected {}, found own", b.desc()),
            (Borrow(_), b) => bail!(offset, "expected {}, found borrow", b.desc()),
        }
    }

    fn primitive_val_type(
        &self,
        a: PrimitiveValType,
        b: PrimitiveValType,
        offset: usize,
    ) -> Result<()> {
        // Note that this intentionally diverges from the upstream specification
        // at this time and only considers exact equality for subtyping
        // relationships.
        //
        // More information can be found in the subtyping implementation for
        // component functions.
        if a == b {
            Ok(())
        } else {
            bail!(offset, "expected primitive `{b}` found primitive `{a}`")
        }
    }

    fn register_type_renamings(
        &self,
        actual: ComponentEntityType,
        expected: ComponentEntityType,
        type_map: &mut HashMap<ComponentAnyTypeId, ComponentAnyTypeId>,
    ) {
        match (expected, actual) {
            (
                ComponentEntityType::Type {
                    created: expected, ..
                },
                ComponentEntityType::Type {
                    created: actual, ..
                },
            ) => {
                let prev = type_map.insert(expected, actual);
                assert!(prev.is_none());
            }
            (ComponentEntityType::Instance(expected), ComponentEntityType::Instance(actual)) => {
                let actual = &self.a[actual];
                for (name, expected) in self.b[expected].exports.iter() {
                    let actual = actual.exports[name];
                    self.register_type_renamings(actual, *expected, type_map);
                }
            }
            _ => {}
        }
    }
}

/// A helper typed used purely during subtyping as part of `SubtypeCx`.
///
/// This takes a `types` list as input which is the "base" of the ids that can
/// be indexed through this arena. All future types pushed into this, if any,
/// are stored in `self.list`.
///
/// This is intended to have arena-like behavior where everything pushed onto
/// `self.list` is thrown away after a subtyping computation is performed. All
/// new types pushed into this arena are purely temporary.
pub struct SubtypeArena<'a> {
    types: &'a TypeList,
    list: TypeList,
}

impl<'a> SubtypeArena<'a> {
    fn new(types: &'a TypeList) -> SubtypeArena<'a> {
        SubtypeArena {
            types,
            list: TypeList::default(),
        }
    }
}

impl<T> Index<T> for SubtypeArena<'_>
where
    T: TypeIdentifier,
{
    type Output = T::Data;

    fn index(&self, id: T) -> &T::Data {
        let index = id.index();
        if index < T::list(self.types).len() {
            &self.types[id]
        } else {
            let temp_index = index - T::list(self.types).len();
            let temp_index = u32::try_from(temp_index).unwrap();
            let temp_id = T::from_index(temp_index);
            &self.list[temp_id]
        }
    }
}

impl Remap for SubtypeArena<'_> {
    fn push_ty<T>(&mut self, ty: T) -> T::Id
    where
        T: TypeData,
    {
        let index = T::Id::list(&self.list).len() + T::Id::list(self.types).len();
        let index = u32::try_from(index).unwrap();
        self.list.push(ty);
        T::Id::from_index(index)
    }
}

/// Helper trait for adding contextual information to an error, modeled after
/// `anyhow::Context`.
pub(crate) trait Context {
    fn with_context<S>(self, context: impl FnOnce() -> S) -> Self
    where
        S: Into<String>;
}

impl<T> Context for Result<T> {
    fn with_context<S>(self, context: impl FnOnce() -> S) -> Self
    where
        S: Into<String>,
    {
        match self {
            Ok(val) => Ok(val),
            Err(e) => Err(e.with_context(context)),
        }
    }
}

impl Context for BinaryReaderError {
    fn with_context<S>(mut self, context: impl FnOnce() -> S) -> Self
    where
        S: Into<String>,
    {
        self.add_context(context().into());
        self
    }
}<|MERGE_RESOLUTION|>--- conflicted
+++ resolved
@@ -6,14 +6,9 @@
 };
 use crate::{validator::names::KebabString, HeapType};
 use crate::{
-<<<<<<< HEAD
-    ArrayType, BinaryReaderError, Export, ExternalKind, GlobalType, Import, IndexedFuncType,
-    MemoryType, PrimitiveValType, RefType, Result, TableType, TypeRef, ValType,
-=======
-    BinaryReaderError, CompositeType, Export, ExternalKind, FuncType, GlobalType, Import, Matches,
+    BinaryReaderError, CompositeType, Export, ExternalKind, IndexedFuncType, GlobalType, Import, Matches,
     MemoryType, PackedIndex, PrimitiveValType, RecGroup, RefType, Result, SubType, TableType,
     TypeRef, UnpackedIndex, ValType, WithRecGroup,
->>>>>>> 39a60291
 };
 use indexmap::{IndexMap, IndexSet};
 use std::collections::hash_map::Entry;
@@ -277,48 +272,6 @@
     assert!(std::mem::size_of::<CoreTypeId>() <= 4);
 };
 
-<<<<<<< HEAD
-/// A unified type definition for validating WebAssembly modules and components.
-#[derive(Debug)]
-pub enum Type {
-    /// The definition is for a core function type.
-    Func(IndexedFuncType),
-    /// The definition is for a core array type.
-    Array(ArrayType),
-    /// The definition is for a core module type.
-    ///
-    /// This variant is only supported when parsing a component.
-    Module(Box<ModuleType>),
-    /// The definition is for a core module instance type.
-    ///
-    /// This variant is only supported when parsing a component.
-    Instance(Box<InstanceType>),
-    /// The definition is for a component type.
-    ///
-    /// This variant is only supported when parsing a component.
-    Component(Box<ComponentType>),
-    /// The definition is for a component instance type.
-    ///
-    /// This variant is only supported when parsing a component.
-    ComponentInstance(Box<ComponentInstanceType>),
-    /// The definition is for a component function type.
-    ///
-    /// This variant is only supported when parsing a component.
-    ComponentFunc(ComponentFuncType),
-    /// The definition is for a component defined type.
-    ///
-    /// This variant is only supported when parsing a component.
-    Defined(ComponentDefinedType),
-    /// This definition is for a resource type in the component model.
-    ///
-    /// Each resource is identified by a unique identifier specified here.
-    Resource(ResourceId),
-}
-
-impl Type {
-    /// Converts the type to a core function type.
-    pub fn as_func_type(&self) -> Option<&IndexedFuncType> {
-=======
 impl TypeIdentifier for CoreTypeId {
     type Data = SubType;
 
@@ -356,7 +309,6 @@
 impl CoreType {
     /// Get the underlying `SubType` or panic.
     pub fn unwrap_sub(&self) -> &SubType {
->>>>>>> 39a60291
         match self {
             CoreType::Sub(s) => s,
             CoreType::Module(_) => panic!("`unwrap_sub` on module type"),
@@ -364,7 +316,7 @@
     }
 
     /// Get the underlying `FuncType` within this `SubType` or panic.
-    pub fn unwrap_func(&self) -> &FuncType {
+    pub fn unwrap_func(&self) -> &IndexedFuncType {
         match &self.unwrap_sub().composite_type {
             CompositeType::Func(f) => f,
             CompositeType::Array(_) | CompositeType::Struct(_) => {
@@ -1613,14 +1565,6 @@
     ///
     /// # Panics
     ///
-<<<<<<< HEAD
-    /// Returns `None` if the type index is out of bounds or the type has not
-    /// been parsed yet.
-    pub fn func_type_at(&self, index: u32) -> Option<&'a IndexedFuncType> {
-        match self.type_at(index, true)? {
-            Type::Func(ty) => Some(ty),
-            _ => None,
-=======
     /// Panics if `index` is not a valid function index or if this type
     /// information represents a core module.
     pub fn component_defined_type_at(&self, index: u32) -> ComponentDefinedTypeId {
@@ -1643,7 +1587,6 @@
         match &self.kind {
             TypesRefKind::Module(_module) => 0,
             TypesRefKind::Component(component) => component.types.len() as u32,
->>>>>>> 39a60291
         }
     }
 
@@ -1714,16 +1657,10 @@
 
     /// Gets the type of a tag at the given tag index.
     ///
-<<<<<<< HEAD
-    /// Returns `None` if the type index is out of bounds or the type has not
-    /// been parsed yet.
-    pub fn tag_at(&self, index: u32) -> Option<&'a IndexedFuncType> {
-=======
     /// # Panics
     ///
     /// This will panic if the `index` provided is out of bounds.
     pub fn tag_at(&self, index: u32) -> CoreTypeId {
->>>>>>> 39a60291
         let tags = match &self.kind {
             TypesRefKind::Module(module) => &module.tags,
             TypesRefKind::Component(component) => &component.core_tags,
@@ -1741,17 +1678,6 @@
 
     /// Gets the type of a core function at the given function index.
     ///
-<<<<<<< HEAD
-    /// Returns `None` if the type index is out of bounds or the type has not
-    /// been parsed yet.
-    pub fn function_at(&self, index: u32) -> Option<&'a IndexedFuncType> {
-        let id = match &self.kind {
-            TypesRefKind::Module(module) => {
-                &module.types[*module.functions.get(index as usize)? as usize]
-            }
-            TypesRefKind::Component(component) => component.core_funcs.get(index as usize)?,
-        };
-=======
     /// # Panics
     ///
     /// This will panic if the `index` provided is out of bounds.
@@ -1761,7 +1687,6 @@
             TypesRefKind::Component(component) => component.core_funcs[index as usize],
         }
     }
->>>>>>> 39a60291
 
     /// Gets the count of core functions defined so far.
     ///
@@ -2054,11 +1979,6 @@
     ///
     /// # Panics
     ///
-<<<<<<< HEAD
-    /// Returns `None` if the index is out of bounds.
-    pub fn func_type_at(&self, index: u32) -> Option<&IndexedFuncType> {
-        self.as_ref().func_type_at(index)
-=======
     /// Panics if `index` is not a valid component type index.
     pub fn component_type_at(&self, index: u32) -> ComponentTypeId {
         self.as_ref().component_type_at(index)
@@ -2072,7 +1992,6 @@
     /// information represents a core module.
     pub fn component_defined_type_at(&self, index: u32) -> ComponentDefinedTypeId {
         self.as_ref().component_defined_type_at(index)
->>>>>>> 39a60291
     }
 
     /// Gets the count of core types.
@@ -2130,15 +2049,10 @@
 
     /// Gets the type of a tag at the given tag index.
     ///
-<<<<<<< HEAD
-    /// Returns `None` if the index is out of bounds.
-    pub fn tag_at(&self, index: u32) -> Option<&IndexedFuncType> {
-=======
     /// # Panics
     ///
     /// Panics if `index` is not a valid function index.
     pub fn tag_at(&self, index: u32) -> CoreTypeId {
->>>>>>> 39a60291
         self.as_ref().tag_at(index)
     }
 
@@ -2149,17 +2063,11 @@
 
     /// Gets the type of a core function at the given function index.
     ///
-<<<<<<< HEAD
-    /// Returns `None` if the index is out of bounds.
-    pub fn function_at(&self, index: u32) -> Option<&IndexedFuncType> {
-        self.as_ref().function_at(index)
-=======
     /// # Panics
     ///
     /// Panics if `index` is not a valid function index.
     pub fn core_function_at(&self, index: u32) -> CoreTypeId {
         self.as_ref().core_function_at(index)
->>>>>>> 39a60291
     }
 
     /// Gets the count of core functions defined so far.
@@ -4213,11 +4121,7 @@
         }
     }
 
-<<<<<<< HEAD
-    fn func_type(&self, a: &IndexedFuncType, b: &IndexedFuncType, offset: usize) -> Result<()> {
-=======
-    fn core_func_type(&self, a: &FuncType, b: &FuncType, offset: usize) -> Result<()> {
->>>>>>> 39a60291
+    fn core_func_type(&self, a: &IndexedFuncType, b: &IndexedFuncType, offset: usize) -> Result<()> {
         if a == b {
             Ok(())
         } else {
