--- conflicted
+++ resolved
@@ -26,15 +26,8 @@
 use std::u32::MAX;
 
 use crate::{
-<<<<<<< HEAD
-    limits::MAX_WASM_FUNCTION_LOCALS,
-    validator::solver::{ConstraintSolver, Z3},
-    BinOp, BinaryReaderError, BlockType, BrTable, Constant, Constraint, HeapType, Ieee32, Ieee64,
-    IndexTerm, MemArg, RefType, RelOp, Result, TestOp, UnOp, ValType, VisitOperator, WasmFeatures,
-=======
-    limits::MAX_WASM_FUNCTION_LOCALS, BinaryReaderError, BlockType, BrTable, HeapType, Ieee32,
-    Ieee64, MemArg, RefType, Result, UnpackedIndex, ValType, VisitOperator, WasmFeatures,
->>>>>>> 39a60291
+    limits::MAX_WASM_FUNCTION_LOCALS, validator::solver::{ConstraintSolver, Z3}, BinOp, BinaryReaderError, BlockType, BrTable, Constant, Constraint, HeapType, Ieee32,
+    Ieee64, IndexTerm, MemArg, RefType, RelOp, Result, TestOp, UnOp, UnpackedIndex, ValType, VisitOperator, WasmFeatures,
     WasmFuncType, WasmModuleResources, V128,
 };
 
@@ -469,7 +462,6 @@
     }
 }
 
-<<<<<<< HEAD
 #[derive(PartialEq)]
 enum ToResolve {
     Pres,
@@ -780,12 +772,6 @@
 }
 
 impl<'resources, R: WasmModuleResources> OperatorValidatorTemp<'_, 'resources, R> {
-=======
-impl<'resources, R> OperatorValidatorTemp<'_, 'resources, R>
-where
-    R: WasmModuleResources,
-{
->>>>>>> 39a60291
     /// Pushes a type onto the operand stack.
     ///
     /// This is used by instructions to represent a value that is pushed to the
@@ -798,12 +784,6 @@
         T: Into<MaybeType>,
     {
         let maybe_ty = ty.into();
-<<<<<<< HEAD
-        let index = self.indices.len() as u32;
-        self.indices.push(Some(maybe_ty));
-        self.operands.push((maybe_ty, index));
-        Ok(index)
-=======
 
         if cfg!(debug_assertions) {
             match maybe_ty {
@@ -821,9 +801,10 @@
             }
         }
 
-        self.operands.push(maybe_ty);
-        Ok(())
->>>>>>> 39a60291
+        let index = self.indices.len() as u32;
+        self.indices.push(Some(maybe_ty));
+        self.operands.push((maybe_ty, index));
+        Ok(index)
     }
 
     /// Attempts to pop a type from the operand stack.
@@ -1220,7 +1201,7 @@
                 let offset = (memarg.offset + size / 8) as i32;
                 // constraint!(= (i32 1) (i32.lt_u (i32.add (i32 offset) index) (i32 initial_size)));
                 let cond = Constraint::Eq(
-                    IndexTerm::IConstant(Constant::I32Const(0)),
+                    IndexTerm::IConstant(Constant::I32Const(1)),
                     IndexTerm::IRelOp(
                         RelOp::I32LtU,
                         Box::new(IndexTerm::IBinOp(
@@ -1366,26 +1347,20 @@
                 );
             }
         };
-<<<<<<< HEAD
-
+        self.check_call_ty(ty)
+    }
+
+    fn check_call_ty(&mut self, ty: &R::IndexedFuncType) -> Result<()> {
         let mut inputs = Vec::new();
         let mut outputs = Vec::new();
         for ty in ty.inputs().rev() {
+            debug_assert_type_indices_are_ids(ty);
             let (_, idx) = self.pop_operand(Some(ty))?;
             inputs.push(idx);
-=======
-        self.check_call_ty(ty)
-    }
-
-    fn check_call_ty(&mut self, ty: &R::FuncType) -> Result<()> {
-        for ty in ty.inputs().rev() {
-            debug_assert_type_indices_are_ids(ty);
-            self.pop_operand(Some(ty))?;
->>>>>>> 39a60291
         }
         inputs.reverse();
         for ty in ty.outputs() {
-<<<<<<< HEAD
+            debug_assert_type_indices_are_ids(ty);
             outputs.push(self.push_operand(ty)?);
         }
 
@@ -1401,10 +1376,6 @@
 
         if !self.check_condition_is_satisfied(&pre) {
             bail!(self.offset, "call - function pre-condition not satisfied")
-=======
-            debug_assert_type_indices_are_ids(ty);
-            self.push_operand(ty)?;
->>>>>>> 39a60291
         }
         self.constraints.append(&mut post);
 
@@ -1827,14 +1798,9 @@
         self.unreachable()?;
         Ok(())
     }
-<<<<<<< HEAD
-    fn visit_block(&mut self, ty: BlockType) -> Self::Output {
-        self.check_block_type(ty)?;
-        let mut pres = Vec::new();
-=======
     fn visit_block(&mut self, mut ty: BlockType) -> Self::Output {
         self.check_block_type(&mut ty)?;
->>>>>>> 39a60291
+        let mut pres = Vec::new();
         for ty in self.params(ty)?.rev() {
             let (_, idx) = self.pop_operand(Some(ty))?;
             pres.push(idx);
@@ -1843,14 +1809,9 @@
 
         Ok(())
     }
-<<<<<<< HEAD
-    fn visit_loop(&mut self, ty: BlockType) -> Self::Output {
-        self.check_block_type(ty)?;
-        let mut pres = Vec::new();
-=======
     fn visit_loop(&mut self, mut ty: BlockType) -> Self::Output {
         self.check_block_type(&mut ty)?;
->>>>>>> 39a60291
+        let mut pres = Vec::new();
         for ty in self.params(ty)?.rev() {
             let (_, idx) = self.pop_operand(Some(ty))?;
             pres.push(idx);
@@ -1858,16 +1819,10 @@
         self.push_ctrl(FrameKind::Loop, ty, pres, None)?;
         Ok(())
     }
-<<<<<<< HEAD
-    fn visit_if(&mut self, ty: BlockType) -> Self::Output {
-        self.check_block_type(ty)?;
+    fn visit_if(&mut self, mut ty: BlockType) -> Self::Output {
+        self.check_block_type(&mut  ty)?;
         let (_, cond) = self.pop_operand(Some(ValType::I32))?;
         let mut pres = Vec::new();
-=======
-    fn visit_if(&mut self, mut ty: BlockType) -> Self::Output {
-        self.check_block_type(&mut ty)?;
-        self.pop_operand(Some(ValType::I32))?;
->>>>>>> 39a60291
         for ty in self.params(ty)?.rev() {
             let (_, idx) = self.pop_operand(Some(ty))?;
             pres.push(idx);
@@ -1897,29 +1852,22 @@
         self.constraints.push(constraint);
         Ok(())
     }
-<<<<<<< HEAD
-    fn visit_try(&mut self, _ty: BlockType) -> Self::Output {
+    fn visit_try(&mut self, mut ty: BlockType) -> Self::Output {
         bail!(self.offset, "unsupported instrunction - try");
-=======
-    fn visit_try(&mut self, mut ty: BlockType) -> Self::Output {
-        self.check_block_type(&mut ty)?;
+        /*self.check_block_type(&mut ty)?;
         for ty in self.params(ty)?.rev() {
             self.pop_operand(Some(ty))?;
         }
         self.push_ctrl(FrameKind::Try, ty)?;
-        Ok(())
->>>>>>> 39a60291
+        Ok(())*/
     }
     fn visit_catch(&mut self, _index: u32) -> Self::Output {
         bail!(self.offset, "unsupported instrunction - catch");
     }
-<<<<<<< HEAD
-    fn visit_throw(&mut self, _index: u32) -> Self::Output {
+    fn visit_throw(&mut self, index: u32) -> Self::Output {
         bail!(self.offset, "unsupported instrunction - throw");
-=======
-    fn visit_throw(&mut self, index: u32) -> Self::Output {
         // Check values associated with the exception.
-        let ty = self.tag_at(index)?;
+        /*let ty = self.tag_at(index)?;
         for ty in ty.clone().inputs().rev() {
             self.pop_operand(Some(ty))?;
         }
@@ -1930,8 +1878,7 @@
             );
         }
         self.unreachable()?;
-        Ok(())
->>>>>>> 39a60291
+        Ok(())*/
     }
     fn visit_rethrow(&mut self, _relative_depth: u32) -> Self::Output {
         bail!(self.offset, "unsupported instrunction - rethrow");
@@ -2021,13 +1968,13 @@
         );
         let br_constraint = Constraint::Not(Box::new(no_br_constraint.clone()));
 
-        self.constraints.push(no_br_constraint);
+        self.constraints.push(br_constraint);
         if !self.check_condition_is_satisfied(&condition) {
             bail!(self.offset, "br_if - branching condition not met")
         }
         self.constraints.pop();
 
-        self.constraints.push(br_constraint);
+        self.constraints.push(no_br_constraint);
 
         for (idx, ty) in types.clone().rev().enumerate() {
             let old_idx = args[idx];
@@ -2168,7 +2115,7 @@
                 IndexTerm::IConstant(Constant::I32Const(0)),
             )),
             Box::new(Constraint::Eq(IndexTerm::Alpha(x), IndexTerm::Alpha(a1))),
-            Box::new(Constraint::Eq(IndexTerm::Alpha(x), IndexTerm::Alpha(2))),
+            Box::new(Constraint::Eq(IndexTerm::Alpha(x), IndexTerm::Alpha(a2))),
         );
         self.constraints.push(constraint);
         Ok(())
@@ -2183,12 +2130,8 @@
         Ok(())
     }
     fn visit_local_get(&mut self, local_index: u32) -> Self::Output {
-<<<<<<< HEAD
         let (ty, l_idx) = self.local(local_index)?;
-=======
-        let ty = self.local(local_index)?;
         debug_assert_type_indices_are_ids(ty);
->>>>>>> 39a60291
         if !self.local_inits[local_index as usize] {
             bail!(self.offset, "uninitialized local: {}", local_index);
         }
