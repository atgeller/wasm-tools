--- conflicted
+++ resolved
@@ -982,11 +982,8 @@
             0xd4 => visitor.visit_br_on_null(self.read_var_u32()?),
             0xd6 => visitor.visit_br_on_non_null(self.read_var_u32()?),
 
-<<<<<<< HEAD
             0xfa => self.visit_0xfa_operator(pos, visitor)?,
-=======
             0xfb => self.visit_0xfb_operator(pos, visitor)?,
->>>>>>> eb0266b8
             0xfc => self.visit_0xfc_operator(pos, visitor)?,
             0xfd => self.visit_0xfd_operator(pos, visitor)?,
             0xfe => self.visit_0xfe_operator(pos, visitor)?,
@@ -995,11 +992,7 @@
         })
     }
 
-<<<<<<< HEAD
     fn visit_0xfa_operator<T>(
-=======
-    fn visit_0xfb_operator<T>(
->>>>>>> eb0266b8
         &mut self,
         pos: usize,
         visitor: &mut T,
@@ -1009,7 +1002,6 @@
     {
         let code = self.read_var_u32()?;
         Ok(match code {
-<<<<<<< HEAD
             0x28 => visitor.visit_i32_load_prechk(self.read_memarg(2)?),
             0x29 => visitor.visit_i64_load_prechk(self.read_memarg(3)?),
             0x2a => visitor.visit_f32_load_prechk(self.read_memarg(2)?),
@@ -1035,13 +1027,24 @@
             0x3e => visitor.visit_i64_store32_prechk(self.read_memarg(2)?),
 
             _ => bail!(pos, "unknown 0xfa subopcode: 0x{code:x}"),
-=======
+        })
+    }
+
+    fn visit_0xfb_operator<T>(
+        &mut self,
+        pos: usize,
+        visitor: &mut T,
+    ) -> Result<<T as VisitOperator<'a>>::Output>
+    where
+        T: VisitOperator<'a>,
+    {
+        let code = self.read_var_u32()?;
+        Ok(match code {
             0x20 => visitor.visit_i31_new(),
             0x21 => visitor.visit_i31_get_s(),
             0x22 => visitor.visit_i31_get_u(),
 
             _ => bail!(pos, "unknown 0xfb subopcode: 0x{code:x}"),
->>>>>>> eb0266b8
         })
     }
 
