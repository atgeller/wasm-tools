/* Copyright 2018 Mozilla Foundation
 *
 * Licensed under the Apache License, Version 2.0 (the "License");
 * you may not use this file except in compliance with the License.
 * You may obtain a copy of the License at
 *
 *     http://www.apache.org/licenses/LICENSE-2.0
 *
 * Unless required by applicable law or agreed to in writing, software
 * distributed under the License is distributed on an "AS IS" BASIS,
 * WITHOUT WARRANTIES OR CONDITIONS OF ANY KIND, either express or implied.
 * See the License for the specific language governing permissions and
 * limitations under the License.
 */

use crate::limits::{
    MAX_WASM_FUNCTION_PARAMS, MAX_WASM_FUNCTION_RETURNS, MAX_WASM_STRUCT_FIELDS,
    MAX_WASM_SUPERTYPES, MAX_WASM_TYPES,
};
use crate::types::CoreTypeId;
use crate::{BinaryReader, BinaryReaderError, FromReader, Result, SectionLimited};
use std::fmt::{self, Debug, Write};
use std::hash::{Hash, Hasher};

mod matches;
pub(crate) use self::matches::{Matches, WithRecGroup};

/// A packed representation of a type index.
///
/// This type is morally an `enum` of either:
///
/// 1. An index into a Wasm module's type space.
///
/// 2. A `CoreTypeId` identifier.
///
/// 3. An index into a recursion group's elements.
///
/// The latter two variants are *canonical* while the first is not. Reading raw
/// types will produce (1), while working with types after validation will
/// produce (2) and (3).
//
// This is a bit-packed `u32` with the following layout:
//
//     [ unused:u10 kind:u2 index:u20 ]
//
// It must fit in 22 bits to keep `RefType` in 24 bits and `ValType` in 32 bits,
// so the top ten bits are unused.
//
// The `index` field's interpretation depends on the `kind` field, which may be
// one of the following:
//
// * `00`: The `index` is an index into the module's type space.
//
// * `01`: The `index` is an index into the containing type's recursion group.
//
// * `10`: The `index` is a `CoreTypeId`.
#[derive(Copy, Clone, PartialEq, Eq, Hash)]
pub struct PackedIndex(u32);

// Assert that we can fit indices up to `MAX_WASM_TYPES` inside `RefType`.
#[test]
fn can_fit_max_wasm_types_in_packed_index() {
    assert!(PackedIndex::can_represent_index(
        crate::limits::MAX_WASM_TYPES as u32
    ));
    assert!(PackedIndex::can_represent_index(
        0b00000000_00001111_00000000_00000000
    ));
    assert!(PackedIndex::can_represent_index(
        0b00000000_00000000_11111111_00000000
    ));
    assert!(PackedIndex::can_represent_index(
        0b00000000_00000000_00000000_11111111
    ));
    assert!(PackedIndex::can_represent_index(0));
}

impl PackedIndex {
    const UNUSED_MASK: u32 = u32::MAX & !(Self::KIND_MASK | Self::INDEX_MASK);
    const KIND_MASK: u32 = 0b11 << 20;
    const INDEX_MASK: u32 = (1 << 20) - 1;

    const MODULE_KIND: u32 = 0b00 << 20;
    const REC_GROUP_KIND: u32 = 0b01 << 20;
    const ID_KIND: u32 = 0b10 << 20;

    #[inline]
    pub(crate) fn unchecked_from_u32(x: u32) -> Self {
        debug_assert_eq!(Self::UNUSED_MASK & x, 0);
        Self(x)
    }

    #[inline]
    pub(crate) fn to_u32(id: Self) -> u32 {
        let x = id.0;
        debug_assert_eq!(Self::UNUSED_MASK & x, 0);
        x
    }

    #[inline]
    fn can_represent_index(index: u32) -> bool {
        index & Self::INDEX_MASK == index
    }

    #[inline]
    fn kind(&self) -> u32 {
        self.0 & Self::KIND_MASK
    }

    #[inline]
    fn index(&self) -> u32 {
        self.0 & Self::INDEX_MASK
    }

    /// Construct a `PackedIndex` from an index into a module's types space.
    #[inline]
    pub fn from_module_index(index: u32) -> Option<Self> {
        if PackedIndex::can_represent_index(index) {
            Some(PackedIndex(PackedIndex::MODULE_KIND | index))
        } else {
            None
        }
    }

    /// Construct a `PackedIndex` from an index into the index's containing
    /// recursion group.
    #[inline]
    pub fn from_rec_group_index(index: u32) -> Option<Self> {
        if PackedIndex::can_represent_index(index) {
            Some(PackedIndex(PackedIndex::REC_GROUP_KIND | index))
        } else {
            None
        }
    }

    /// Construct a `PackedIndex` from the given `CoreTypeId`.
    #[inline]
    pub fn from_id(id: CoreTypeId) -> Option<Self> {
        let index = u32::try_from(crate::types::TypeIdentifier::index(&id)).unwrap();
        if PackedIndex::can_represent_index(index) {
            Some(PackedIndex(PackedIndex::ID_KIND | index))
        } else {
            None
        }
    }

    /// Is this index in canonical form?
    #[inline]
    pub fn is_canonical(&self) -> bool {
        match self.kind() {
            Self::REC_GROUP_KIND | Self::ID_KIND => true,
            Self::MODULE_KIND => false,
            _ => unreachable!(),
        }
    }

    /// Uncompress this packed index into an actual `enum` that can be matched
    /// on.
    #[inline]
    pub fn unpack(&self) -> UnpackedIndex {
        match self.kind() {
            Self::MODULE_KIND => UnpackedIndex::Module(self.index()),
            Self::REC_GROUP_KIND => UnpackedIndex::RecGroup(self.index()),
            Self::ID_KIND => UnpackedIndex::Id(
                <CoreTypeId as crate::types::TypeIdentifier>::from_index(self.index()),
            ),
            _ => unreachable!(),
        }
    }

    /// Get the underlying index into a module's types space, if any.
    #[inline]
    pub fn as_module_index(&self) -> Option<u32> {
        if self.kind() == Self::MODULE_KIND {
            Some(self.index())
        } else {
            None
        }
    }

    /// Get the underlying index into the containing recursion group, if any.
    #[inline]
    pub fn as_rec_group_index(&self) -> Option<u32> {
        if self.kind() == Self::REC_GROUP_KIND {
            Some(self.index())
        } else {
            None
        }
    }

    /// Get the underlying `CoreTypeId`, if any.
    #[inline]
    pub fn as_core_type_id(&self) -> Option<CoreTypeId> {
        if self.kind() == Self::ID_KIND {
            Some(<CoreTypeId as crate::types::TypeIdentifier>::from_index(
                self.index(),
            ))
        } else {
            None
        }
    }
}

impl std::fmt::Debug for PackedIndex {
    fn fmt(&self, f: &mut std::fmt::Formatter<'_>) -> std::fmt::Result {
        f.debug_struct("CoreTypeIndex")
            .field(
                "kind",
                match self.kind() {
                    Self::MODULE_KIND => &"module",
                    Self::REC_GROUP_KIND => &"recgroup",
                    Self::ID_KIND => &"id",
                    _ => unreachable!(),
                },
            )
            .field("index", &self.index())
            .finish()
    }
}

impl std::fmt::Display for PackedIndex {
    fn fmt(&self, f: &mut std::fmt::Formatter<'_>) -> std::fmt::Result {
        std::fmt::Display::fmt(&self.unpack(), f)
    }
}

/// The uncompressed form of a `PackedIndex`.
///
/// Can be used for `match` statements.
#[derive(Clone, Copy, Debug, PartialEq, Eq, Hash)]
pub enum UnpackedIndex {
    /// An index into a Wasm module's types space.
    Module(u32),

    /// An index into the containing recursion group's elements.
    RecGroup(u32),

    /// A type identifier.
    Id(CoreTypeId),
}

impl UnpackedIndex {
    /// Compress this index into its packed form.
    ///
    /// Returns `None` if an index is beyond implementation limits.
    pub fn pack(&self) -> Option<PackedIndex> {
        match self {
            UnpackedIndex::Module(i) => PackedIndex::from_module_index(*i),
            UnpackedIndex::RecGroup(i) => PackedIndex::from_rec_group_index(*i),
            UnpackedIndex::Id(id) => PackedIndex::from_id(*id),
        }
    }

    /// Is this index in canonical form?
    #[inline]
    pub fn is_canonical(&self) -> bool {
        matches!(self, UnpackedIndex::RecGroup(_) | UnpackedIndex::Id(_))
    }

    /// Get the underlying index into a module's types space, if any.
    #[inline]
    pub fn as_module_index(&self) -> Option<u32> {
        if let Self::Module(i) = *self {
            Some(i)
        } else {
            None
        }
    }

    /// Get the underlying index into the containing recursion group, if any.
    #[inline]
    pub fn as_rec_group_index(&self) -> Option<u32> {
        if let Self::RecGroup(i) = *self {
            Some(i)
        } else {
            None
        }
    }

    /// Get the underlying `CoreTypeId`, if any.
    #[inline]
    pub fn as_core_type_id(&self) -> Option<CoreTypeId> {
        if let Self::Id(id) = *self {
            Some(id)
        } else {
            None
        }
    }
}

impl std::fmt::Display for UnpackedIndex {
    fn fmt(&self, f: &mut std::fmt::Formatter<'_>) -> std::fmt::Result {
        match self {
            UnpackedIndex::Module(i) => write!(f, "(module {i})"),
            UnpackedIndex::RecGroup(i) => write!(f, "(recgroup {i})"),
            UnpackedIndex::Id(id) => write!(f, "(id {})", crate::types::TypeIdentifier::index(id)),
        }
    }
}

/// Represents a recursive type group in a WebAssembly module.
#[derive(Debug, Clone)]
pub struct RecGroup {
    inner: RecGroupInner,
}

#[derive(Debug, Clone)]
enum RecGroupInner {
    Implicit(SubType),
    Explicit(Vec<SubType>),
}

impl RecGroup {
    /// Create an explicit `RecGroup` for the given types.
    pub(crate) fn explicit(types: Vec<SubType>) -> Self {
        RecGroup {
            inner: RecGroupInner::Explicit(types),
        }
    }

    /// Create an implicit `RecGroup` for a type that was not contained
    /// in a `(rec ...)`.
    pub(crate) fn implicit(ty: SubType) -> Self {
        RecGroup {
            inner: RecGroupInner::Implicit(ty),
        }
    }

    /// Is this an explicit recursion group?
    pub fn is_explicit_rec_group(&self) -> bool {
        matches!(self.inner, RecGroupInner::Explicit(_))
    }

    /// Returns the list of subtypes in the recursive type group.
    pub fn types(&self) -> &[SubType] {
        match &self.inner {
            RecGroupInner::Implicit(ty) => std::slice::from_ref(ty),
            RecGroupInner::Explicit(types) => types,
        }
    }

    /// Return a mutable borrow of the list of subtypes in this
    /// recursive type group.
    pub(crate) fn types_mut(&mut self) -> &mut [SubType] {
        match &mut self.inner {
            RecGroupInner::Implicit(ty) => std::slice::from_mut(ty),
            RecGroupInner::Explicit(types) => types,
        }
    }

    /// Returns an owning iterator of all subtypes in this recursion
    /// group.
    pub fn into_types(self) -> impl ExactSizeIterator<Item = SubType> {
        return match self.inner {
            RecGroupInner::Implicit(ty) => Iter::Implicit(Some(ty)),
            RecGroupInner::Explicit(types) => Iter::Explicit(types.into_iter()),
        };

        enum Iter {
            Implicit(Option<SubType>),
            Explicit(std::vec::IntoIter<SubType>),
        }

        impl Iterator for Iter {
            type Item = SubType;

            fn next(&mut self) -> Option<SubType> {
                match self {
                    Self::Implicit(ty) => ty.take(),
                    Self::Explicit(types) => types.next(),
                }
            }

            fn size_hint(&self) -> (usize, Option<usize>) {
                match self {
                    Self::Implicit(None) => (0, Some(0)),
                    Self::Implicit(Some(_)) => (1, Some(1)),
                    Self::Explicit(types) => types.size_hint(),
                }
            }
        }

        impl ExactSizeIterator for Iter {}
    }
}

impl Hash for RecGroup {
    fn hash<H: Hasher>(&self, hasher: &mut H) {
        self.types().hash(hasher)
    }
}

impl PartialEq for RecGroup {
    fn eq(&self, other: &RecGroup) -> bool {
        self.types() == other.types()
    }
}

impl Eq for RecGroup {}

/// Represents a subtype of possible other types in a WebAssembly module.
#[derive(Debug, Clone, Hash, PartialEq, Eq)]
pub struct SubType {
    /// Is the subtype final.
    pub is_final: bool,
    /// The list of supertype indexes. As of GC MVP, there can be at most one supertype.
    pub supertype_idx: Option<PackedIndex>,
    /// The composite type of the subtype.
    pub composite_type: CompositeType,
}

impl SubType {
    /// Unwrap an `ArrayType` or panic.
    ///
    /// Does not check finality or whether there is a supertype.
    pub fn unwrap_array(&self) -> &ArrayType {
        self.composite_type.unwrap_array()
    }

    /// Unwrap an `FuncType` or panic.
    ///
    /// Does not check finality or whether there is a supertype.
    pub fn unwrap_func(&self) -> &FuncType {
        self.composite_type.unwrap_func()
    }

    /// Unwrap an `StructType` or panic.
    ///
    /// Does not check finality or whether there is a supertype.
    pub fn unwrap_struct(&self) -> &StructType {
        self.composite_type.unwrap_struct()
    }

    /// Maps any `UnpackedIndex` via the specified closure.
    pub(crate) fn remap_indices(
        &mut self,
        f: &mut dyn FnMut(&mut PackedIndex) -> Result<()>,
    ) -> Result<()> {
        if let Some(idx) = &mut self.supertype_idx {
            f(idx)?;
        }
        match &mut self.composite_type {
            CompositeType::Func(ty) => {
                for ty in ty.params_mut() {
                    ty.remap_indices(f)?;
                }
                for ty in ty.results_mut() {
                    ty.remap_indices(f)?;
                }
            }
            CompositeType::Array(ty) => {
                ty.0.remap_indices(f)?;
            }
            CompositeType::Struct(ty) => {
                for field in ty.fields.iter_mut() {
                    field.remap_indices(f)?;
                }
            }
        }
        Ok(())
    }
}

/// Represents a composite type in a WebAssembly module.
#[derive(Debug, Clone, Hash, PartialEq, Eq)]
pub enum CompositeType {
    /// The type is for a function.
    Func(FuncType),
    /// The type is for an array.
    Array(ArrayType),
    /// The type is for a struct.
    Struct(StructType),
}

impl CompositeType {
    /// Unwrap a `FuncType` or panic.
    pub fn unwrap_func(&self) -> &FuncType {
        match self {
            Self::Func(f) => f,
            _ => panic!("not a func"),
        }
    }

    /// Unwrap a `ArrayType` or panic.
    pub fn unwrap_array(&self) -> &ArrayType {
        match self {
            Self::Array(a) => a,
            _ => panic!("not a array"),
        }
    }

    /// Unwrap a `StructType` or panic.
    pub fn unwrap_struct(&self) -> &StructType {
        match self {
            Self::Struct(s) => s,
            _ => panic!("not a struct"),
        }
    }
}

/// Represents a type of a function in a WebAssembly module.
#[derive(Clone, Eq, PartialEq, Hash)]
pub struct FuncType {
    /// The combined parameters and result types.
    params_results: Box<[ValType]>,
    /// The number of parameter types.
    len_params: usize,
}

impl std::fmt::Debug for FuncType {
    fn fmt(&self, f: &mut std::fmt::Formatter<'_>) -> std::fmt::Result {
        f.debug_struct("FuncType")
            .field("params", &self.params())
            .field("results", &self.results())
            .finish()
    }
}

impl FuncType {
    /// Creates a new [`FuncType`] from the given `params` and `results`.
    pub fn new<P, R>(params: P, results: R) -> Self
    where
        P: IntoIterator<Item = ValType>,
        R: IntoIterator<Item = ValType>,
    {
        let mut buffer = params.into_iter().collect::<Vec<_>>();
        let len_params = buffer.len();
        buffer.extend(results);
        Self {
            params_results: buffer.into(),
            len_params,
        }
    }

    /// Creates a new [`FuncType`] fom its raw parts.
    ///
    /// # Panics
    ///
    /// If `len_params` is greater than the length of `params_results` combined.
    pub(crate) fn from_raw_parts(params_results: Box<[ValType]>, len_params: usize) -> Self {
        assert!(len_params <= params_results.len());
        Self {
            params_results,
            len_params,
        }
    }

    /// Returns a shared slice to the parameter types of the [`FuncType`].
    #[inline]
    pub fn params(&self) -> &[ValType] {
        &self.params_results[..self.len_params]
    }

    /// Returns an exclusive slice to the parameter types of the
    /// [`FuncType`].
    #[inline]
    pub(crate) fn params_mut(&mut self) -> &mut [ValType] {
        &mut self.params_results[..self.len_params]
    }

    /// Returns a shared slice to the result types of the [`FuncType`].
    #[inline]
    pub fn results(&self) -> &[ValType] {
        &self.params_results[self.len_params..]
    }

    /// Returns an exclusive slice to the result types of the
    /// [`FuncType`].
    #[inline]
    pub(crate) fn results_mut(&mut self) -> &mut [ValType] {
        &mut self.params_results[self.len_params..]
    }

    pub(crate) fn desc(&self) -> String {
        let mut s = String::new();
        s.push_str("[");
        for (i, param) in self.params().iter().enumerate() {
            if i > 0 {
                s.push_str(" ");
            }
            write!(s, "{param}").unwrap();
        }
        s.push_str("] -> [");
        for (i, result) in self.results().iter().enumerate() {
            if i > 0 {
                s.push_str(" ");
            }
            write!(s, "{result}").unwrap();
        }
        s.push_str("]");
        s
    }
}

/// Represents a type of an array in a WebAssembly module.
#[derive(Debug, Copy, Clone, Eq, PartialEq, Hash)]
pub struct ArrayType(pub FieldType);

/// Represents a field type of an array or a struct.
#[derive(Debug, Copy, Clone, Eq, PartialEq, Hash)]
pub struct FieldType {
    /// Array element type.
    pub element_type: StorageType,
    /// Are elements mutable.
    pub mutable: bool,
}

impl FieldType {
    /// Maps any `UnpackedIndex` via the specified closure.
    pub(crate) fn remap_indices(
        &mut self,
        f: &mut dyn FnMut(&mut PackedIndex) -> Result<()>,
    ) -> Result<()> {
        match &mut self.element_type {
            StorageType::I8 | StorageType::I16 => Ok(()),
            StorageType::Val(ty) => ty.remap_indices(f),
        }
    }
}

/// Represents storage types introduced in the GC spec for array and struct fields.
#[derive(Debug, Copy, Clone, PartialEq, Eq, Hash)]
pub enum StorageType {
    /// The storage type is i8.
    I8,
    /// The storage type is i16.
    I16,
    /// The storage type is a value type.
    Val(ValType),
}

/// Represents a type of a struct in a WebAssembly module.
#[derive(Debug, Clone, Eq, PartialEq, Hash)]
pub struct StructType {
    /// Struct fields.
    pub fields: Box<[FieldType]>,
}

/// Represents the types of values in a WebAssembly module.
#[derive(Debug, Copy, Clone, PartialEq, Eq, Hash)]
pub enum ValType {
    /// The value type is i32.
    I32,
    /// The value type is i64.
    I64,
    /// The value type is f32.
    F32,
    /// The value type is f64.
    F64,
    /// The value type is v128.
    V128,
    /// The value type is a reference.
    Ref(RefType),
}

impl From<RefType> for ValType {
    #[inline]
    fn from(ty: RefType) -> ValType {
        ValType::Ref(ty)
    }
}

impl std::fmt::Display for ValType {
    fn fmt(&self, f: &mut std::fmt::Formatter<'_>) -> std::fmt::Result {
        match self {
            ValType::I32 => f.write_str("i32"),
            ValType::I64 => f.write_str("i64"),
            ValType::F32 => f.write_str("f32"),
            ValType::F64 => f.write_str("f64"),
            ValType::V128 => f.write_str("v128"),
            ValType::Ref(r) => std::fmt::Display::fmt(r, f),
        }
    }
}

impl ValType {
    /// Alias for the wasm `funcref` type.
    pub const FUNCREF: ValType = ValType::Ref(RefType::FUNCREF);

    /// Alias for the wasm `externref` type.
    pub const EXTERNREF: ValType = ValType::Ref(RefType::EXTERNREF);

    /// Returns whether this value type is a "reference type".
    ///
    /// Only reference types are allowed in tables, for example, and with some
    /// instructions. Current reference types include `funcref` and `externref`.
    pub fn is_reference_type(&self) -> bool {
        matches!(self, ValType::Ref(_))
    }

    /// Whether the type is defaultable, i.e. it is not a non-nullable reference
    /// type.
    pub fn is_defaultable(&self) -> bool {
        match *self {
            Self::I32 | Self::I64 | Self::F32 | Self::F64 | Self::V128 => true,
            Self::Ref(rt) => rt.is_nullable(),
        }
    }

    /// Maps any `UnpackedIndex` via the specified closure.
    pub(crate) fn remap_indices(
        &mut self,
        map: &mut dyn FnMut(&mut PackedIndex) -> Result<()>,
    ) -> Result<()> {
        match self {
            ValType::Ref(r) => {
                if let Some(mut idx) = r.type_index() {
                    map(&mut idx)?;
                    *r = RefType::concrete(r.is_nullable(), idx);
                }
            }
            ValType::I32 | ValType::I64 | ValType::F32 | ValType::F64 | ValType::V128 => {}
        }
        Ok(())
    }
}

/// A reference type.
///
/// The reference types proposal first introduced `externref` and
/// `funcref`.
///
/// The function references proposal introduced typed function
/// references.
///
/// The GC proposal introduces heap types: any, eq, i31, struct, array,
/// nofunc, noextern, none.
//
// RefType is a bit-packed enum that fits in a `u24` aka `[u8; 3]`.
// Note that its content is opaque (and subject to change), but its API
// is stable.
//
// It has the following internal structure:
//
// ```
// [nullable:u1 concrete==1:u1 index:u22]
// [nullable:u1 concrete==0:u1 abstype:u4 (unused):u18]
// ```
//
// Where
//
// - `nullable` determines nullability of the ref,
//
// - `concrete` determines if the ref is of a dynamically defined type
//   with an index (encoded in a following bit-packing section) or of a
//   known fixed type,
//
// - `index` is the type index,
//
// - `abstype` is an enumeration of abstract types:
//
//   ```
//   1111 = any
//
//   1101 = eq
//   1000 = i31
//   1001 = struct
//   1100 = array
//
//   0101 = func
//   0100 = nofunc
//
//   0011 = extern
//   0010 = noextern
//
//   0000 = none
//   ```
#[derive(Copy, Clone, PartialEq, Eq, Hash)]
pub struct RefType([u8; 3]);

impl std::fmt::Debug for RefType {
    fn fmt(&self, f: &mut std::fmt::Formatter<'_>) -> std::fmt::Result {
        match (self.is_nullable(), self.heap_type()) {
            (true, HeapType::Any) => write!(f, "anyref"),
            (false, HeapType::Any) => write!(f, "(ref any)"),
            (true, HeapType::None) => write!(f, "nullref"),
            (false, HeapType::None) => write!(f, "(ref none)"),
            (true, HeapType::NoExtern) => write!(f, "nullexternref"),
            (false, HeapType::NoExtern) => write!(f, "(ref noextern)"),
            (true, HeapType::NoFunc) => write!(f, "nullfuncref"),
            (false, HeapType::NoFunc) => write!(f, "(ref nofunc)"),
            (true, HeapType::Eq) => write!(f, "eqref"),
            (false, HeapType::Eq) => write!(f, "(ref eq)"),
            (true, HeapType::Struct) => write!(f, "structref"),
            (false, HeapType::Struct) => write!(f, "(ref struct)"),
            (true, HeapType::Array) => write!(f, "arrayref"),
            (false, HeapType::Array) => write!(f, "(ref array)"),
            (true, HeapType::I31) => write!(f, "i31ref"),
            (false, HeapType::I31) => write!(f, "(ref i31)"),
            (true, HeapType::Extern) => write!(f, "externref"),
            (false, HeapType::Extern) => write!(f, "(ref extern)"),
            (true, HeapType::Func) => write!(f, "funcref"),
            (false, HeapType::Func) => write!(f, "(ref func)"),
            (true, HeapType::Concrete(idx)) => write!(f, "(ref null {idx})"),
            (false, HeapType::Concrete(idx)) => write!(f, "(ref {idx})"),
        }
    }
}

impl std::fmt::Display for RefType {
    fn fmt(&self, f: &mut fmt::Formatter<'_>) -> fmt::Result {
        std::fmt::Debug::fmt(self, f)
    }
}

// Assert that we can fit indices up to `MAX_WASM_TYPES` inside `RefType`.
#[test]
fn can_fit_max_wasm_types_in_ref_type() {
    fn can_roundtrip_index(index: u32) -> bool {
        assert!(RefType::can_represent_type_index(index));
        let rt = RefType::concrete(true, PackedIndex::from_module_index(index).unwrap());
        assert!(rt.is_nullable());
        let actual_index = match rt.type_index() {
            Some(i) => i,
            None => panic!(),
        };
        actual_index.as_module_index() == Some(index)
    }

    assert!(can_roundtrip_index(crate::limits::MAX_WASM_TYPES as u32));
    assert!(can_roundtrip_index(0b00000000_00001111_00000000_00000000));
    assert!(can_roundtrip_index(0b00000000_00000000_11111111_00000000));
    assert!(can_roundtrip_index(0b00000000_00000000_00000000_11111111));
    assert!(can_roundtrip_index(0));
}

impl RefType {
    // These bits are valid for all `RefType`s.
    const NULLABLE_BIT: u32 = 1 << 23;
    const CONCRETE_BIT: u32 = 1 << 22;

    // The `abstype` field is valid only when `concrete == 0`.
    const ABSTYPE_MASK: u32 = 0b1111 << 18;
    const ANY_ABSTYPE: u32 = 0b1111 << 18;
    const EQ_ABSTYPE: u32 = 0b1101 << 18;
    const I31_ABSTYPE: u32 = 0b1000 << 18;
    const STRUCT_ABSTYPE: u32 = 0b1001 << 18;
    const ARRAY_ABSTYPE: u32 = 0b1100 << 18;
    const FUNC_ABSTYPE: u32 = 0b0101 << 18;
    const NOFUNC_ABSTYPE: u32 = 0b0100 << 18;
    const EXTERN_ABSTYPE: u32 = 0b0011 << 18;
    const NOEXTERN_ABSTYPE: u32 = 0b0010 << 18;
    const NONE_ABSTYPE: u32 = 0b0000 << 18;

    // The `index` is valid only when `concrete == 1`.
    const INDEX_MASK: u32 = (1 << 22) - 1;

    /// A nullable untyped function reference aka `(ref null func)` aka
    /// `funcref` aka `anyfunc`.
    pub const FUNCREF: Self = RefType::FUNC.nullable();

    /// A nullable reference to an extern object aka `(ref null extern)` aka
    /// `externref`.
    pub const EXTERNREF: Self = RefType::EXTERN.nullable();

    /// A non-nullable untyped function reference aka `(ref func)`.
    pub const FUNC: Self = RefType::from_u32(Self::FUNC_ABSTYPE);

    /// A non-nullable reference to an extern object aka `(ref extern)`.
    pub const EXTERN: Self = RefType::from_u32(Self::EXTERN_ABSTYPE);

    /// A non-nullable reference to any object aka `(ref any)`.
    pub const ANY: Self = RefType::from_u32(Self::ANY_ABSTYPE);

    /// A non-nullable reference to no object aka `(ref none)`.
    pub const NONE: Self = RefType::from_u32(Self::NONE_ABSTYPE);

    /// A non-nullable reference to a noextern object aka `(ref noextern)`.
    pub const NOEXTERN: Self = RefType::from_u32(Self::NOEXTERN_ABSTYPE);

    /// A non-nullable reference to a nofunc object aka `(ref nofunc)`.
    pub const NOFUNC: Self = RefType::from_u32(Self::NOFUNC_ABSTYPE);

    /// A non-nullable reference to an eq object aka `(ref eq)`.
    pub const EQ: Self = RefType::from_u32(Self::EQ_ABSTYPE);

    /// A non-nullable reference to a struct aka `(ref struct)`.
    pub const STRUCT: Self = RefType::from_u32(Self::STRUCT_ABSTYPE);

    /// A non-nullable reference to an array aka `(ref array)`.
    pub const ARRAY: Self = RefType::from_u32(Self::ARRAY_ABSTYPE);

    /// A non-nullable reference to an i31 object aka `(ref i31)`.
    pub const I31: Self = RefType::from_u32(Self::I31_ABSTYPE);

    const fn can_represent_type_index(index: u32) -> bool {
        index & Self::INDEX_MASK == index
    }

    const fn u24_to_u32(bytes: [u8; 3]) -> u32 {
        let expanded_bytes = [bytes[0], bytes[1], bytes[2], 0];
        u32::from_le_bytes(expanded_bytes)
    }

    const fn u32_to_u24(x: u32) -> [u8; 3] {
        let bytes = x.to_le_bytes();
        debug_assert!(bytes[3] == 0);
        [bytes[0], bytes[1], bytes[2]]
    }

    #[inline]
    const fn as_u32(&self) -> u32 {
        Self::u24_to_u32(self.0)
    }

    #[inline]
    const fn from_u32(x: u32) -> Self {
        debug_assert!(x & (0b11111111 << 24) == 0);

        // Either concrete or it must be a known abstract type.
        debug_assert!(
            x & Self::CONCRETE_BIT != 0
                || matches!(
                    x & Self::ABSTYPE_MASK,
                    Self::ANY_ABSTYPE
                        | Self::EQ_ABSTYPE
                        | Self::I31_ABSTYPE
                        | Self::STRUCT_ABSTYPE
                        | Self::ARRAY_ABSTYPE
                        | Self::FUNC_ABSTYPE
                        | Self::NOFUNC_ABSTYPE
                        | Self::EXTERN_ABSTYPE
                        | Self::NOEXTERN_ABSTYPE
                        | Self::NONE_ABSTYPE
                )
        );

        RefType(Self::u32_to_u24(x))
    }

    /// Create a reference to a concrete Wasm-defined type at the given
    /// index.
    ///
    /// Returns `None` when the type index is beyond this crate's
    /// implementation limits and therefore is not representable.
    pub fn concrete(nullable: bool, index: PackedIndex) -> Self {
        let index: u32 = PackedIndex::to_u32(index);
        debug_assert!(Self::can_represent_type_index(index));
        let nullable32 = Self::NULLABLE_BIT * nullable as u32;
        RefType::from_u32(nullable32 | Self::CONCRETE_BIT | index)
    }

    /// Create a new `RefType`.
    ///
    /// Returns `None` when the heap type's type index (if any) is
    /// beyond this crate's implementation limits and therfore is not
    /// representable.
    pub fn new(nullable: bool, heap_type: HeapType) -> Option<Self> {
        let nullable32 = Self::NULLABLE_BIT * (nullable as u32);
        match heap_type {
            HeapType::Concrete(index) => Some(RefType::concrete(nullable, index.pack()?)),
            HeapType::Func => Some(Self::from_u32(nullable32 | Self::FUNC_ABSTYPE)),
            HeapType::Extern => Some(Self::from_u32(nullable32 | Self::EXTERN_ABSTYPE)),
            HeapType::Any => Some(Self::from_u32(nullable32 | Self::ANY_ABSTYPE)),
            HeapType::None => Some(Self::from_u32(nullable32 | Self::NONE_ABSTYPE)),
            HeapType::NoExtern => Some(Self::from_u32(nullable32 | Self::NOEXTERN_ABSTYPE)),
            HeapType::NoFunc => Some(Self::from_u32(nullable32 | Self::NOFUNC_ABSTYPE)),
            HeapType::Eq => Some(Self::from_u32(nullable32 | Self::EQ_ABSTYPE)),
            HeapType::Struct => Some(Self::from_u32(nullable32 | Self::STRUCT_ABSTYPE)),
            HeapType::Array => Some(Self::from_u32(nullable32 | Self::ARRAY_ABSTYPE)),
            HeapType::I31 => Some(Self::from_u32(nullable32 | Self::I31_ABSTYPE)),
        }
    }

    /// Is this a reference to an concrete type?
    pub const fn is_concrete_type_ref(&self) -> bool {
        self.as_u32() & Self::CONCRETE_BIT != 0
    }

    /// If this is a reference to a concrete Wasm-defined type, get its
    /// type index.
    pub fn type_index(&self) -> Option<PackedIndex> {
        if self.is_concrete_type_ref() {
            let index = self.as_u32() & Self::INDEX_MASK;
            Some(PackedIndex::unchecked_from_u32(index))
        } else {
            None
        }
    }

    const fn abstype(&self) -> u32 {
        debug_assert!(!self.is_concrete_type_ref());
        self.as_u32() & Self::ABSTYPE_MASK
    }

    /// Is this the abstract untyped function reference type aka `(ref
    /// null func)` aka `funcref` aka `anyfunc`?
    pub const fn is_func_ref(&self) -> bool {
        !self.is_concrete_type_ref() && self.abstype() == Self::FUNC_ABSTYPE
    }

    /// Is this the abstract external reference type aka `(ref null
    /// extern)` aka `externref`?
    pub const fn is_extern_ref(&self) -> bool {
        !self.is_concrete_type_ref() && self.abstype() == Self::EXTERN_ABSTYPE
    }

    /// Is this the abstract untyped array refrence type aka `(ref null
    /// array)` aka `arrayref`?
    pub const fn is_array_ref(&self) -> bool {
        !self.is_concrete_type_ref() && self.abstype() == Self::ARRAY_ABSTYPE
    }

    /// Is this the abstract untyped struct reference type aka `(ref
    /// null struct)` aka `structref`?
    pub const fn is_struct_ref(&self) -> bool {
        !self.is_concrete_type_ref() && self.abstype() == Self::STRUCT_ABSTYPE
    }

    /// Is this ref type nullable?
    pub const fn is_nullable(&self) -> bool {
        self.as_u32() & Self::NULLABLE_BIT != 0
    }

    /// Get the non-nullable version of this ref type.
    pub const fn as_non_null(&self) -> Self {
        Self::from_u32(self.as_u32() & !Self::NULLABLE_BIT)
    }

    /// Get the non-nullable version of this ref type.
    pub const fn nullable(&self) -> Self {
        Self::from_u32(self.as_u32() | Self::NULLABLE_BIT)
    }

    /// Get the heap type that this is a reference to.
    pub fn heap_type(&self) -> HeapType {
        let s = self.as_u32();
        if self.is_concrete_type_ref() {
            HeapType::Concrete(self.type_index().unwrap().unpack())
        } else {
            match s & Self::ABSTYPE_MASK {
                Self::FUNC_ABSTYPE => HeapType::Func,
                Self::EXTERN_ABSTYPE => HeapType::Extern,
                Self::ANY_ABSTYPE => HeapType::Any,
                Self::NONE_ABSTYPE => HeapType::None,
                Self::NOEXTERN_ABSTYPE => HeapType::NoExtern,
                Self::NOFUNC_ABSTYPE => HeapType::NoFunc,
                Self::EQ_ABSTYPE => HeapType::Eq,
                Self::STRUCT_ABSTYPE => HeapType::Struct,
                Self::ARRAY_ABSTYPE => HeapType::Array,
                Self::I31_ABSTYPE => HeapType::I31,
                _ => unreachable!(),
            }
        }
    }

    // Note that this is similar to `Display for RefType` except that it has
    // the indexes stubbed out.
    pub(crate) fn wat(&self) -> &'static str {
        match (self.is_nullable(), self.heap_type()) {
            (true, HeapType::Func) => "funcref",
            (true, HeapType::Extern) => "externref",
            (true, HeapType::Concrete(_)) => "(ref null $type)",
            (true, HeapType::Any) => "anyref",
            (true, HeapType::None) => "nullref",
            (true, HeapType::NoExtern) => "nullexternref",
            (true, HeapType::NoFunc) => "nullfuncref",
            (true, HeapType::Eq) => "eqref",
            (true, HeapType::Struct) => "structref",
            (true, HeapType::Array) => "arrayref",
            (true, HeapType::I31) => "i31ref",
            (false, HeapType::Func) => "(ref func)",
            (false, HeapType::Extern) => "(ref extern)",
            (false, HeapType::Concrete(_)) => "(ref $type)",
            (false, HeapType::Any) => "(ref any)",
            (false, HeapType::None) => "(ref none)",
            (false, HeapType::NoExtern) => "(ref noextern)",
            (false, HeapType::NoFunc) => "(ref nofunc)",
            (false, HeapType::Eq) => "(ref eq)",
            (false, HeapType::Struct) => "(ref struct)",
            (false, HeapType::Array) => "(ref array)",
            (false, HeapType::I31) => "(ref i31)",
        }
    }
}

/// A heap type.
#[derive(Debug, Copy, Clone, PartialEq, Eq, Hash)]
pub enum HeapType {
    /// A concrete, user-defined type.
    ///
    /// Introduced in the function-references proposal.
    Concrete(UnpackedIndex),

    /// The abstract, untyped (any) function.
    ///
    /// Introduced in the references-types proposal.
    Func,

    /// The abstract, external heap type.
    ///
    /// Introduced in the references-types proposal.
    Extern,

    /// The abstract `any` heap type.
    ///
    /// The common supertype (a.k.a. top) of all internal types.
    ///
    /// Introduced in the GC proposal.
    Any,

    /// The abstract `none` heap type.
    ///
    /// The common subtype (a.k.a. bottom) of all internal types.
    ///
    /// Introduced in the GC proposal.
    None,

    /// The abstract `noextern` heap type.
    ///
    /// The common subtype (a.k.a. bottom) of all external types.
    ///
    /// Introduced in the GC proposal.
    NoExtern,

    /// The abstract `nofunc` heap type.
    ///
    /// The common subtype (a.k.a. bottom) of all function types.
    ///
    /// Introduced in the GC proposal.
    NoFunc,

    /// The abstract `eq` heap type.
    ///
    /// The common supertype of all heap types on which the `ref.eq`
    /// instruction is allowed.
    ///
    /// Introduced in the GC proposal.
    Eq,

    /// The abstract `struct` heap type.
    ///
    /// The common supertype of all struct types.
    ///
    /// Introduced in the GC proposal.
    Struct,

    /// The abstract `array` heap type.
    ///
    /// The common supertype of all array types.
    ///
    /// Introduced in the GC proposal.
    Array,

    /// The abstract `i31` heap type.
    ///
    /// It is not expected that Wasm runtimes actually store these
    /// values on the heap, but unbox them inline into the `i31ref`s
    /// themselves instead.
    ///
    /// Introduced in the GC proposal.
    I31,
}

impl ValType {
    pub(crate) fn is_valtype_byte(byte: u8) -> bool {
        match byte {
            0x7F | 0x7E | 0x7D | 0x7C | 0x7B | 0x70 | 0x6F | 0x64 | 0x63 | 0x6E | 0x71 | 0x72
            | 0x73 | 0x6D | 0x6B | 0x6A | 0x6C => true,
            _ => false,
        }
    }
}

impl<'a> FromReader<'a> for StorageType {
    fn from_reader(reader: &mut BinaryReader<'a>) -> Result<Self> {
        match reader.peek()? {
            0x78 => {
                reader.position += 1;
                Ok(StorageType::I8)
            }
            0x77 => {
                reader.position += 1;
                Ok(StorageType::I16)
            }
            _ => Ok(StorageType::Val(reader.read()?)),
        }
    }
}

impl<'a> FromReader<'a> for ValType {
    fn from_reader(reader: &mut BinaryReader<'a>) -> Result<Self> {
        match reader.peek()? {
            0x7F => {
                reader.position += 1;
                Ok(ValType::I32)
            }
            0x7E => {
                reader.position += 1;
                Ok(ValType::I64)
            }
            0x7D => {
                reader.position += 1;
                Ok(ValType::F32)
            }
            0x7C => {
                reader.position += 1;
                Ok(ValType::F64)
            }
            0x7B => {
                reader.position += 1;
                Ok(ValType::V128)
            }
            0x70 | 0x6F | 0x64 | 0x63 | 0x6E | 0x71 | 0x72 | 0x73 | 0x6D | 0x6B | 0x6A | 0x6C => {
                Ok(ValType::Ref(reader.read()?))
            }
            _ => bail!(reader.original_position(), "invalid value type"),
        }
    }
}

impl<'a> FromReader<'a> for RefType {
    fn from_reader(reader: &mut BinaryReader<'a>) -> Result<Self> {
        match reader.read()? {
            0x70 => Ok(RefType::FUNC.nullable()),
            0x6F => Ok(RefType::EXTERN.nullable()),
            0x6E => Ok(RefType::ANY.nullable()),
            0x71 => Ok(RefType::NONE.nullable()),
            0x72 => Ok(RefType::NOEXTERN.nullable()),
            0x73 => Ok(RefType::NOFUNC.nullable()),
            0x6D => Ok(RefType::EQ.nullable()),
            0x6B => Ok(RefType::STRUCT.nullable()),
            0x6A => Ok(RefType::ARRAY.nullable()),
            0x6C => Ok(RefType::I31.nullable()),
            byte @ (0x63 | 0x64) => {
                let nullable = byte == 0x63;
                let pos = reader.original_position();
                RefType::new(nullable, reader.read()?)
                    .ok_or_else(|| crate::BinaryReaderError::new("type index too large", pos))
            }
            _ => bail!(reader.original_position(), "malformed reference type"),
        }
    }
}

impl<'a> FromReader<'a> for HeapType {
    fn from_reader(reader: &mut BinaryReader<'a>) -> Result<Self> {
        match reader.peek()? {
            0x70 => {
                reader.position += 1;
                Ok(HeapType::Func)
            }
            0x6F => {
                reader.position += 1;
                Ok(HeapType::Extern)
            }
            0x6E => {
                reader.position += 1;
                Ok(HeapType::Any)
            }
            0x71 => {
                reader.position += 1;
                Ok(HeapType::None)
            }
            0x72 => {
                reader.position += 1;
                Ok(HeapType::NoExtern)
            }
            0x73 => {
                reader.position += 1;
                Ok(HeapType::NoFunc)
            }
            0x6D => {
                reader.position += 1;
                Ok(HeapType::Eq)
            }
            0x6B => {
                reader.position += 1;
                Ok(HeapType::Struct)
            }
            0x6A => {
                reader.position += 1;
                Ok(HeapType::Array)
            }
            0x6C => {
                reader.position += 1;
                Ok(HeapType::I31)
            }
            _ => {
                let idx = match u32::try_from(reader.read_var_s33()?) {
                    Ok(idx) => idx,
                    Err(_) => {
                        bail!(reader.original_position(), "invalid indexed ref heap type");
                    }
                };
<<<<<<< HEAD
                Ok(HeapType::Indexed(idx))
            }
        }
    }
}

/// Represents a type in a WebAssembly module.
#[derive(Debug, Clone)]
pub enum Type {
    /// The type is for a function.
    Func(IndexedFuncType),
    /// The type is for an array.
    Array(ArrayType),
    // Struct(StructType),
}

#[allow(missing_docs)]
#[derive(Debug, Eq, PartialEq, Clone, Hash)]
pub enum BinOp {
    I32Add,
    I32Sub,
    I32Mul,
    I32DivS,
    I32DivU,
    I32RemS,
    I32RemU,
    I32And,
    I32Or,
    I32Xor,
    I32Shl,
    I32ShrS,
    I32ShrU,
    I32Rotl,
    I32Rotr,
    I64Add,
    I64Sub,
    I64Mul,
    I64DivS,
    I64DivU,
    I64RemS,
    I64RemU,
    I64And,
    I64Or,
    I64Xor,
    I64Shl,
    I64ShrS,
    I64ShrU,
    I64Rotl,
    I64Rotr,
}

#[allow(missing_docs)]
#[derive(Debug, Eq, PartialEq, Clone, Hash)]
pub enum RelOp {
    I32Eq,
    I32Ne,
    I32LtS,
    I32LtU,
    I32GtS,
    I32GtU,
    I32LeS,
    I32LeU,
    I32GeS,
    I32GeU,
    I64Eq,
    I64Ne,
    I64LtS,
    I64LtU,
    I64GtS,
    I64GtU,
    I64LeS,
    I64LeU,
    I64GeS,
    I64GeU,
}

#[allow(missing_docs)]
#[derive(Debug, Eq, PartialEq, Clone, Hash)]
pub enum UnOp {
    I32Clz,
    I32Ctz,
    I32Popcnt,
    I64Clz,
    I64Ctz,
    I64Popcnt,
}

#[allow(missing_docs)]
#[derive(Debug, Eq, PartialEq, Clone, Hash)]
pub enum TestOp {
    I32Eqz,
    I64Eqz,
}

#[allow(missing_docs)]
#[derive(Debug, Eq, PartialEq, Clone, Hash)]
pub enum Constant {
    I32Const(i32),
    I64Const(i64),
}

#[allow(missing_docs)]
#[derive(Debug, Eq, PartialEq, Clone, Hash)]
pub enum IndexTerm {
    IBinOp(BinOp, Box<IndexTerm>, Box<IndexTerm>),
    IRelOp(RelOp, Box<IndexTerm>, Box<IndexTerm>),
    ITestOp(TestOp, Box<IndexTerm>),
    IUnOp(UnOp, Box<IndexTerm>),
    Alpha(u32),
    Pre(u32),
    Post(u32),
    Local(u32),
    OldLocal(u32),
    IConstant(Constant),
}

#[allow(missing_docs)]
#[derive(Debug, Eq, PartialEq, Clone, Hash)]
pub enum Constraint {
    Eq(IndexTerm, IndexTerm),
    And(Box<Constraint>, Box<Constraint>),
    Or(Box<Constraint>, Box<Constraint>),
    If(Box<Constraint>, Box<Constraint>, Box<Constraint>),
    Not(Box<Constraint>),
}

/// Represents a type of a function in a WebAssembly module.
#[derive(Clone, Eq, PartialEq, Hash)]
pub struct IndexedFuncType {
    /// The combined parameters and result types.
    params_results: Box<[ValType]>,
    /// The number of parameter types.
    len_params: usize,
    // Combined pre and post constraints
    pres_posts: Box<[Constraint]>,
    /// The number of pre constraints
    len_pres: usize,
}

impl Debug for IndexedFuncType {
    fn fmt(&self, f: &mut std::fmt::Formatter<'_>) -> std::fmt::Result {
        f.debug_struct("FuncType")
            .field("params", &self.params())
            .field("returns", &self.results())
            .field("pres", &self.pres())
            .field("posts", &self.posts())
            .finish()
    }
}

impl IndexedFuncType {
    /// Creates a new [`FuncType`] from the given `params` and `results`.
    pub fn new<P, R, S, T>(params: P, results: R, pres: S, posts: T) -> Self
    where
        P: IntoIterator<Item = ValType>,
        R: IntoIterator<Item = ValType>,
        S: IntoIterator<Item = Constraint>,
        T: IntoIterator<Item = Constraint>,
    {
        let mut buffer = params.into_iter().collect::<Vec<_>>();
        let len_params = buffer.len();
        buffer.extend(results);
        let mut buffer2 = pres.into_iter().collect::<Vec<_>>();
        let len_pres = buffer2.len();
        buffer2.extend(posts);
        Self {
            params_results: buffer.into(),
            len_params,
            pres_posts: buffer2.into(),
            len_pres,
        }
    }

    /// Creates a new [`FuncType`] fom its raw parts.
    ///
    /// # Panics
    ///
    /// If `len_params` is greater than the length of `params_results` combined.
    #[allow(unused)]
    pub(crate) fn from_raw_parts(
        params_results: Box<[ValType]>,
        len_params: usize,
        pres_posts: Box<[Constraint]>,
        len_pres: usize,
    ) -> Self {
        assert!(len_params <= params_results.len());
        assert!(len_pres <= pres_posts.len());
        Self {
            params_results,
            len_params,
            pres_posts,
            len_pres,
        }
    }

    /// Returns a shared slice to the parameter types of the [`FuncType`].
    #[inline]
    pub fn params(&self) -> &[ValType] {
        &self.params_results[..self.len_params]
    }

    /// Returns a shared slice to the result types of the [`FuncType`].
    #[inline]
    pub fn results(&self) -> &[ValType] {
        &self.params_results[self.len_params..]
    }

    /// Returns a shared slice to the pre constraints
    #[inline]
    pub fn pres(&self) -> &[Constraint] {
        &self.pres_posts[..self.len_pres]
    }

    /// Returns a shared slice to the post constraints
    #[inline]
    pub fn posts(&self) -> &[Constraint] {
        &self.pres_posts[self.len_pres..]
    }

    pub(crate) fn desc(&self) -> String {
        let mut s = String::new();
        s.push_str("[");
        for (i, param) in self.params().iter().enumerate() {
            if i > 0 {
                s.push_str(" ");
            }
            write!(s, "{param}").unwrap();
        }
        s.push_str("] -> [");
        for (i, result) in self.results().iter().enumerate() {
            if i > 0 {
                s.push_str(" ");
            }
            write!(s, "{result}").unwrap();
        }
        s.push_str("]");
        // TODO: Add constraints
        s
    }
}

impl From<IndexedFuncType> for FuncType {
    fn from(value: IndexedFuncType) -> Self {
        let mut params = Vec::new();
        for param in value.params().iter() {
            params.push(*param);
        }
        let mut results = Vec::new();
        for result in value.results().iter() {
            results.push(*result);
        }
        FuncType::new(params, results)
    }
}
/*
impl From<&IndexedFuncType> for &FuncType {
    fn from(value: &IndexedFuncType) -> Self {
        let mut params = Vec::new();
        for param in value.params().iter() {
            params.push(*param);
        }
        let mut results = Vec::new();
        for result in value.results().iter() {
            results.push(*result);
        }
        &FuncType::new(params, results)
    }
}
*/

/// Represents a type of a function in a WebAssembly module.
#[derive(Clone, Eq, PartialEq, Hash)]
pub struct FuncType {
    /// The combined parameters and result types.
    params_results: Box<[ValType]>,
    /// The number of parameter types.
    len_params: usize,
}

/// Represents a type of an array in a WebAssembly module.
#[derive(Debug, Clone, Eq, PartialEq, Hash)]
pub struct ArrayType {
    /// Array element type.
    pub element_type: StorageType,
    /// Are elements mutable.
    pub mutable: bool,
}

impl Debug for FuncType {
    fn fmt(&self, f: &mut std::fmt::Formatter<'_>) -> std::fmt::Result {
        f.debug_struct("FuncType")
            .field("params", &self.params())
            .field("returns", &self.results())
            .finish()
    }
}

impl FuncType {
    /// Creates a new [`FuncType`] from the given `params` and `results`.
    pub fn new<P, R>(params: P, results: R) -> Self
    where
        P: IntoIterator<Item = ValType>,
        R: IntoIterator<Item = ValType>,
    {
        let mut buffer = params.into_iter().collect::<Vec<_>>();
        let len_params = buffer.len();
        buffer.extend(results);
        Self {
            params_results: buffer.into(),
            len_params,
        }
    }

    /// Creates a new [`FuncType`] fom its raw parts.
    ///
    /// # Panics
    ///
    /// If `len_params` is greater than the length of `params_results` combined.
    pub(crate) fn _from_raw_parts(params_results: Box<[ValType]>, len_params: usize) -> Self {
        assert!(len_params <= params_results.len());
        Self {
            params_results,
            len_params,
        }
    }

    /// Returns a shared slice to the parameter types of the [`FuncType`].
    #[inline]
    pub fn params(&self) -> &[ValType] {
        &self.params_results[..self.len_params]
    }

    /// Returns a shared slice to the result types of the [`FuncType`].
    #[inline]
    pub fn results(&self) -> &[ValType] {
        &self.params_results[self.len_params..]
    }

    pub(crate) fn desc(&self) -> String {
        let mut s = String::new();
        s.push_str("[");
        for (i, param) in self.params().iter().enumerate() {
            if i > 0 {
                s.push_str(" ");
            }
            write!(s, "{param}").unwrap();
        }
        s.push_str("] -> [");
        for (i, result) in self.results().iter().enumerate() {
            if i > 0 {
                s.push_str(" ");
=======
                let idx = PackedIndex::from_module_index(idx).ok_or_else(|| {
                    BinaryReaderError::new(
                        "type index greater than implementation limits",
                        reader.original_position(),
                    )
                })?;
                Ok(HeapType::Concrete(idx.unpack()))
>>>>>>> 39a60291
            }
        }
    }
}

/// Represents a table's type.
#[derive(Debug, Copy, Clone, PartialEq, Eq, Hash)]
pub struct TableType {
    /// The table's element type.
    pub element_type: RefType,
    /// Initial size of this table, in elements.
    pub initial: u32,
    /// Optional maximum size of the table, in elements.
    pub maximum: Option<u32>,
}

/// Represents a memory's type.
#[derive(Debug, Copy, Clone, PartialEq, Eq, Hash)]
pub struct MemoryType {
    /// Whether or not this is a 64-bit memory, using i64 as an index. If this
    /// is false it's a 32-bit memory using i32 as an index.
    ///
    /// This is part of the memory64 proposal in WebAssembly.
    pub memory64: bool,

    /// Whether or not this is a "shared" memory, indicating that it should be
    /// send-able across threads and the `maximum` field is always present for
    /// valid types.
    ///
    /// This is part of the threads proposal in WebAssembly.
    pub shared: bool,

    /// Initial size of this memory, in wasm pages.
    ///
    /// For 32-bit memories (when `memory64` is `false`) this is guaranteed to
    /// be at most `u32::MAX` for valid types.
    pub initial: u64,

    /// Optional maximum size of this memory, in wasm pages.
    ///
    /// For 32-bit memories (when `memory64` is `false`) this is guaranteed to
    /// be at most `u32::MAX` for valid types. This field is always present for
    /// valid wasm memories when `shared` is `true`.
    pub maximum: Option<u64>,
}

impl MemoryType {
    /// Gets the index type for the memory.
    pub fn index_type(&self) -> ValType {
        if self.memory64 {
            ValType::I64
        } else {
            ValType::I32
        }
    }
}

/// Represents a global's type.
#[derive(Debug, Copy, Clone, PartialEq, Eq, Hash)]
pub struct GlobalType {
    /// The global's type.
    pub content_type: ValType,
    /// Whether or not the global is mutable.
    pub mutable: bool,
}

/// Represents a tag kind.
#[derive(Clone, Copy, Debug)]
pub enum TagKind {
    /// The tag is an exception type.
    Exception,
}

/// A tag's type.
#[derive(Clone, Copy, Debug)]
pub struct TagType {
    /// The kind of tag
    pub kind: TagKind,
    /// The function type this tag uses.
    pub func_type_idx: u32,
}

/// A reader for the type section of a WebAssembly module.
pub type TypeSectionReader<'a> = SectionLimited<'a, RecGroup>;

impl<'a> TypeSectionReader<'a> {
    /// Returns an iterator over this type section which will only yield
    /// function types and any usage of GC types from the GC proposal will
    /// be translated into an error.
    pub fn into_iter_err_on_gc_types(self) -> impl Iterator<Item = Result<FuncType>> + 'a {
        self.into_iter_with_offsets().map(|item| {
            let (offset, group) = item?;
            let mut types = group.into_types();
            let ty = match (types.next(), types.next()) {
                (Some(ty), None) => ty,
                _ => bail!(offset, "gc proposal not supported"),
            };
            if !ty.is_final || ty.supertype_idx.is_some() {
                bail!(offset, "gc proposal not supported");
            }
            match ty.composite_type {
                CompositeType::Func(f) => Ok(f),
                CompositeType::Array(_) | CompositeType::Struct(_) => {
                    bail!(offset, "gc proposal not supported");
                }
            }
        })
    }
}

impl<'a> FromReader<'a> for CompositeType {
    fn from_reader(reader: &mut BinaryReader<'a>) -> Result<Self> {
        read_composite_type(reader.read_u8()?, reader)
    }
}

fn read_composite_type(
    opcode: u8,
    reader: &mut BinaryReader,
) -> Result<CompositeType, BinaryReaderError> {
    Ok(match opcode {
        0x60 => CompositeType::Func(reader.read()?),
        0x5e => CompositeType::Array(reader.read()?),
        0x5f => CompositeType::Struct(reader.read()?),
        x => return reader.invalid_leading_byte(x, "type"),
    })
}

impl<'a> FromReader<'a> for RecGroup {
    fn from_reader(reader: &mut BinaryReader<'a>) -> Result<Self> {
        match reader.peek()? {
            0x4e => {
                reader.read_u8()?;
                let types = reader.read_iter(MAX_WASM_TYPES, "rec group types")?;
                Ok(RecGroup::explicit(types.collect::<Result<_>>()?))
            }
            _ => Ok(RecGroup::implicit(reader.read()?)),
        }
    }
}

impl<'a> FromReader<'a> for SubType {
    fn from_reader(reader: &mut BinaryReader<'a>) -> Result<Self> {
        let pos = reader.original_position();
        Ok(match reader.read_u8()? {
            opcode @ (0x4f | 0x50) => {
                let idx_iter = reader.read_iter(MAX_WASM_SUPERTYPES, "supertype idxs")?;
                let idxs = idx_iter.collect::<Result<Vec<u32>>>()?;
                if idxs.len() > 1 {
                    return Err(BinaryReaderError::new(
                        "multiple supertypes not supported",
                        pos,
                    ));
                }
                let supertype_idx = idxs
                    .first()
                    .copied()
                    .map(|idx| {
                        PackedIndex::from_module_index(idx).ok_or_else(|| {
                            BinaryReaderError::new(
                                "type index greater than implementation limits",
                                reader.original_position(),
                            )
                        })
                    })
                    .transpose()?;
                SubType {
                    is_final: opcode == 0x4f,
                    supertype_idx,
                    composite_type: read_composite_type(reader.read_u8()?, reader)?,
                }
            }
            opcode => SubType {
                is_final: true,
                supertype_idx: None,
                composite_type: read_composite_type(opcode, reader)?,
            },
        })
    }
}
/*
impl<'a> FromReader<'a> for FuncType {
    fn from_reader(reader: &mut BinaryReader<'a>) -> Result<Self> {
        let mut params_results = reader
            .read_iter(MAX_WASM_FUNCTION_PARAMS, "function params")?
            .collect::<Result<Vec<_>>>()?;
        let len_params = params_results.len();
        let results = reader.read_iter(MAX_WASM_FUNCTION_RETURNS, "function returns")?;
        params_results.reserve(results.size_hint().0);
        for result in results {
            params_results.push(result?);
        }
        Ok(FuncType::from_raw_parts(params_results.into(), len_params))
    }
}*/

impl<'a> FromReader<'a> for IndexedFuncType {
    fn from_reader(reader: &mut BinaryReader<'a>) -> Result<Self> {
        let mut params_results = reader
            .read_iter(MAX_WASM_FUNCTION_PARAMS, "function params")?
            .collect::<Result<Vec<_>>>()?;
        let len_params = params_results.len();
        let results = reader.read_iter(MAX_WASM_FUNCTION_RETURNS, "function returns")?;
        params_results.reserve(results.size_hint().0);
        for result in results {
            params_results.push(result?);
        }

        if reader.peek()? != 0xff {
            return Ok(IndexedFuncType::from_raw_parts(
                params_results.into(),
                len_params,
                vec![].into(),
                0,
            ));
        }

        reader.read_u8()?;

        let mut pres_posts = reader
            .read_iter(MAX_WASM_FUNCTION_PARAMS, "function pre-conditions")?
            .collect::<Result<Vec<_>>>()?;
        let len_pres = pres_posts.len();
        let posts = reader.read_iter(MAX_WASM_FUNCTION_RETURNS, "function post-conditions")?;
        pres_posts.reserve(posts.size_hint().0);
        for post in posts {
            pres_posts.push(post?);
        }

        Ok(IndexedFuncType::from_raw_parts(
            params_results.into(),
            len_params,
            pres_posts.into(),
            len_pres,
        ))
    }
}

impl<'a> FromReader<'a> for Constraint {
    fn from_reader(reader: &mut BinaryReader<'a>) -> Result<Self> {
        let byte = reader.peek()?;
        reader.position += 1;
        let constraint = match byte {
            0x01 => {
                let x = reader.read()?;
                let y = reader.read()?;
                Constraint::Eq(x, y)
            }
            0x02 => {
                let x = reader.read()?;
                let y = reader.read()?;
                Constraint::And(Box::new(x), Box::new(y))
            }
            0x03 => {
                let x = reader.read()?;
                let y = reader.read()?;
                Constraint::Or(Box::new(x), Box::new(y))
            }
            0x04 => {
                let x = reader.read()?;
                let y = reader.read()?;
                let z = reader.read()?;
                Constraint::If(Box::new(x), Box::new(y), Box::new(z))
            }
            0x05 => {
                let x = reader.read()?;
                Constraint::Not(Box::new(x))
            }
            x => {
                return reader.invalid_leading_byte(x, "constraint");
            }
        };

        Ok(constraint)
    }
}

impl<'a> FromReader<'a> for IndexTerm {
    fn from_reader(reader: &mut BinaryReader<'a>) -> Result<Self> {
        let byte = reader.peek()?;
        reader.position += 1;
        let index_term = match byte {
            0x41 => IndexTerm::IConstant(Constant::I32Const(reader.read_var_i32()?)),
            0x42 => IndexTerm::IConstant(Constant::I64Const(reader.read_var_i64()?)),
            x @ 0x6a..=0x78 | x @ 0x7c..=0x8a => {
                let binop = match x {
                    0x6a => BinOp::I32Add,
                    0x6b => BinOp::I32Sub,
                    0x6c => BinOp::I32Mul,
                    0x6d => BinOp::I32DivS,
                    0x6e => BinOp::I32DivU,
                    0x6f => BinOp::I32RemS,
                    0x70 => BinOp::I32RemU,
                    0x71 => BinOp::I32And,
                    0x72 => BinOp::I32Or,
                    0x73 => BinOp::I32Xor,
                    0x74 => BinOp::I32Shl,
                    0x75 => BinOp::I32ShrS,
                    0x76 => BinOp::I32ShrU,
                    0x77 => BinOp::I32Rotl,
                    0x78 => BinOp::I32Rotr,
                    0x7c => BinOp::I64Add,
                    0x7d => BinOp::I64Sub,
                    0x7e => BinOp::I64Mul,
                    0x7f => BinOp::I64DivS,
                    0x80 => BinOp::I64DivU,
                    0x81 => BinOp::I64RemS,
                    0x82 => BinOp::I64RemU,
                    0x83 => BinOp::I64And,
                    0x84 => BinOp::I64Or,
                    0x85 => BinOp::I64Xor,
                    0x86 => BinOp::I64Shl,
                    0x87 => BinOp::I64ShrS,
                    0x88 => BinOp::I64ShrU,
                    0x89 => BinOp::I64Rotl,
                    0x8a => BinOp::I64Rotr,
                    _ => panic!(),
                };
                let x = reader.read()?;
                let y = reader.read()?;
                IndexTerm::IBinOp(binop, Box::new(x), Box::new(y))
            }
            x @ 0x46..=0x4f | x @ 0x51..=0x5a => {
                let relop = match x {
                    0x46 => RelOp::I32Eq,
                    0x47 => RelOp::I32Ne,
                    0x48 => RelOp::I32LtS,
                    0x49 => RelOp::I32LtU,
                    0x4a => RelOp::I32GtS,
                    0x4b => RelOp::I32GtU,
                    0x4c => RelOp::I32LeS,
                    0x4d => RelOp::I32LeU,
                    0x4e => RelOp::I32GeS,
                    0x4f => RelOp::I32GeU,
                    0x51 => RelOp::I64Eq,
                    0x52 => RelOp::I64Ne,
                    0x53 => RelOp::I64LtS,
                    0x54 => RelOp::I64LtU,
                    0x55 => RelOp::I64GtS,
                    0x56 => RelOp::I64GtU,
                    0x57 => RelOp::I64LeS,
                    0x58 => RelOp::I64LeU,
                    0x59 => RelOp::I64GeS,
                    0x5a => RelOp::I64GeU,
                    _ => panic!(),
                };
                let x = reader.read()?;
                let y = reader.read()?;
                IndexTerm::IRelOp(relop, Box::new(x), Box::new(y))
            }
            x @ 0x45 | x @ 0x50 => {
                let testop = if x == 0x45 {
                    TestOp::I32Eqz
                } else {
                    TestOp::I64Eqz
                };
                let x = reader.read()?;
                IndexTerm::ITestOp(testop, Box::new(x))
            }
            x @ 0x67..=0x69 | x @ 0x79..=0x7b => {
                let unop = match x {
                    0x67 => UnOp::I32Clz,
                    0x68 => UnOp::I32Ctz,
                    0x69 => UnOp::I32Popcnt,
                    0x79 => UnOp::I64Clz,
                    0x7a => UnOp::I64Ctz,
                    0x7b => UnOp::I64Popcnt,
                    _ => panic!(),
                };
                let x = reader.read()?;
                IndexTerm::IUnOp(unop, Box::new(x))
            }
            x @ 0x20..=0x23 => {
                let index = reader.read()?;
                match x {
                    0x20 => IndexTerm::Local(index),
                    0x21 => IndexTerm::Pre(index),
                    0x22 => IndexTerm::Post(index),
                    0x23 => IndexTerm::OldLocal(index),
                    _ => panic!(),
                }
            }
            x => {
                return reader.invalid_leading_byte(x, "index_term");
            }
        };

        Ok(index_term)
    }
}

impl<'a> FromReader<'a> for FieldType {
    fn from_reader(reader: &mut BinaryReader<'a>) -> Result<Self> {
        let element_type = reader.read()?;
        let mutable = reader.read_u8()?;
        Ok(FieldType {
            element_type,
            mutable: match mutable {
                0 => false,
                1 => true,
                _ => bail!(
                    reader.original_position(),
                    "invalid mutability byte for array type"
                ),
            },
        })
    }
}

impl<'a> FromReader<'a> for ArrayType {
    fn from_reader(reader: &mut BinaryReader<'a>) -> Result<Self> {
        Ok(ArrayType(FieldType::from_reader(reader)?))
    }
}

impl<'a> FromReader<'a> for StructType {
    fn from_reader(reader: &mut BinaryReader<'a>) -> Result<Self> {
        let fields = reader.read_iter(MAX_WASM_STRUCT_FIELDS, "struct fields")?;
        Ok(StructType {
            fields: fields.collect::<Result<_>>()?,
        })
    }
}<|MERGE_RESOLUTION|>--- conflicted
+++ resolved
@@ -420,7 +420,7 @@
     /// Unwrap an `FuncType` or panic.
     ///
     /// Does not check finality or whether there is a supertype.
-    pub fn unwrap_func(&self) -> &FuncType {
+    pub fn unwrap_func(&self) -> &IndexedFuncType {
         self.composite_type.unwrap_func()
     }
 
@@ -465,7 +465,7 @@
 #[derive(Debug, Clone, Hash, PartialEq, Eq)]
 pub enum CompositeType {
     /// The type is for a function.
-    Func(FuncType),
+    Func(IndexedFuncType),
     /// The type is for an array.
     Array(ArrayType),
     /// The type is for a struct.
@@ -474,7 +474,7 @@
 
 impl CompositeType {
     /// Unwrap a `FuncType` or panic.
-    pub fn unwrap_func(&self) -> &FuncType {
+    pub fn unwrap_func(&self) -> &IndexedFuncType {
         match self {
             Self::Func(f) => f,
             _ => panic!("not a func"),
@@ -1283,8 +1283,13 @@
                         bail!(reader.original_position(), "invalid indexed ref heap type");
                     }
                 };
-<<<<<<< HEAD
-                Ok(HeapType::Indexed(idx))
+                let idx = PackedIndex::from_module_index(idx).ok_or_else(|| {
+                    BinaryReaderError::new(
+                        "type index greater than implementation limits",
+                        reader.original_position(),
+                    )
+                })?;
+                Ok(HeapType::Concrete(idx.unpack()))
             }
         }
     }
@@ -1485,10 +1490,22 @@
         &self.params_results[..self.len_params]
     }
 
+    /// Returns an exclusive slice to the parameter types of the [`FuncType`].
+    #[inline]
+    pub fn params_mut(&mut self) -> &mut [ValType] {
+        &mut self.params_results[..self.len_params]
+    }
+
     /// Returns a shared slice to the result types of the [`FuncType`].
     #[inline]
     pub fn results(&self) -> &[ValType] {
         &self.params_results[self.len_params..]
+    }
+
+    /// Returns an exclusive slice to the result types of the [`FuncType`].
+    #[inline]
+    pub fn results_mut(&mut self) -> &mut [ValType] {
+        &mut self.params_results[self.len_params..]
     }
 
     /// Returns a shared slice to the pre constraints
@@ -1525,6 +1542,20 @@
     }
 }
 
+impl From<&IndexedFuncType> for FuncType {
+    fn from(value: &IndexedFuncType) -> Self {
+        let mut params = Vec::new();
+        for param in value.params().iter() {
+            params.push(*param);
+        }
+        let mut results = Vec::new();
+        for result in value.results().iter() {
+            results.push(*result);
+        }
+        FuncType::new(params, results)
+    }
+}
+
 impl From<IndexedFuncType> for FuncType {
     fn from(value: IndexedFuncType) -> Self {
         let mut params = Vec::new();
@@ -1538,9 +1569,9 @@
         FuncType::new(params, results)
     }
 }
-/*
-impl From<&IndexedFuncType> for &FuncType {
-    fn from(value: &IndexedFuncType) -> Self {
+
+impl From<FuncType> for IndexedFuncType {
+    fn from(value: FuncType) -> Self {
         let mut params = Vec::new();
         for param in value.params().iter() {
             params.push(*param);
@@ -1549,103 +1580,7 @@
         for result in value.results().iter() {
             results.push(*result);
         }
-        &FuncType::new(params, results)
-    }
-}
-*/
-
-/// Represents a type of a function in a WebAssembly module.
-#[derive(Clone, Eq, PartialEq, Hash)]
-pub struct FuncType {
-    /// The combined parameters and result types.
-    params_results: Box<[ValType]>,
-    /// The number of parameter types.
-    len_params: usize,
-}
-
-/// Represents a type of an array in a WebAssembly module.
-#[derive(Debug, Clone, Eq, PartialEq, Hash)]
-pub struct ArrayType {
-    /// Array element type.
-    pub element_type: StorageType,
-    /// Are elements mutable.
-    pub mutable: bool,
-}
-
-impl Debug for FuncType {
-    fn fmt(&self, f: &mut std::fmt::Formatter<'_>) -> std::fmt::Result {
-        f.debug_struct("FuncType")
-            .field("params", &self.params())
-            .field("returns", &self.results())
-            .finish()
-    }
-}
-
-impl FuncType {
-    /// Creates a new [`FuncType`] from the given `params` and `results`.
-    pub fn new<P, R>(params: P, results: R) -> Self
-    where
-        P: IntoIterator<Item = ValType>,
-        R: IntoIterator<Item = ValType>,
-    {
-        let mut buffer = params.into_iter().collect::<Vec<_>>();
-        let len_params = buffer.len();
-        buffer.extend(results);
-        Self {
-            params_results: buffer.into(),
-            len_params,
-        }
-    }
-
-    /// Creates a new [`FuncType`] fom its raw parts.
-    ///
-    /// # Panics
-    ///
-    /// If `len_params` is greater than the length of `params_results` combined.
-    pub(crate) fn _from_raw_parts(params_results: Box<[ValType]>, len_params: usize) -> Self {
-        assert!(len_params <= params_results.len());
-        Self {
-            params_results,
-            len_params,
-        }
-    }
-
-    /// Returns a shared slice to the parameter types of the [`FuncType`].
-    #[inline]
-    pub fn params(&self) -> &[ValType] {
-        &self.params_results[..self.len_params]
-    }
-
-    /// Returns a shared slice to the result types of the [`FuncType`].
-    #[inline]
-    pub fn results(&self) -> &[ValType] {
-        &self.params_results[self.len_params..]
-    }
-
-    pub(crate) fn desc(&self) -> String {
-        let mut s = String::new();
-        s.push_str("[");
-        for (i, param) in self.params().iter().enumerate() {
-            if i > 0 {
-                s.push_str(" ");
-            }
-            write!(s, "{param}").unwrap();
-        }
-        s.push_str("] -> [");
-        for (i, result) in self.results().iter().enumerate() {
-            if i > 0 {
-                s.push_str(" ");
-=======
-                let idx = PackedIndex::from_module_index(idx).ok_or_else(|| {
-                    BinaryReaderError::new(
-                        "type index greater than implementation limits",
-                        reader.original_position(),
-                    )
-                })?;
-                Ok(HeapType::Concrete(idx.unpack()))
->>>>>>> 39a60291
-            }
-        }
+        IndexedFuncType::new(params, results, [], [])
     }
 }
 
@@ -1733,7 +1668,7 @@
     /// Returns an iterator over this type section which will only yield
     /// function types and any usage of GC types from the GC proposal will
     /// be translated into an error.
-    pub fn into_iter_err_on_gc_types(self) -> impl Iterator<Item = Result<FuncType>> + 'a {
+    pub fn into_iter_err_on_gc_types(self) -> impl Iterator<Item = Result<IndexedFuncType>> + 'a {
         self.into_iter_with_offsets().map(|item| {
             let (offset, group) = item?;
             let mut types = group.into_types();
@@ -1824,21 +1759,6 @@
         })
     }
 }
-/*
-impl<'a> FromReader<'a> for FuncType {
-    fn from_reader(reader: &mut BinaryReader<'a>) -> Result<Self> {
-        let mut params_results = reader
-            .read_iter(MAX_WASM_FUNCTION_PARAMS, "function params")?
-            .collect::<Result<Vec<_>>>()?;
-        let len_params = params_results.len();
-        let results = reader.read_iter(MAX_WASM_FUNCTION_RETURNS, "function returns")?;
-        params_results.reserve(results.size_hint().0);
-        for result in results {
-            params_results.push(result?);
-        }
-        Ok(FuncType::from_raw_parts(params_results.into(), len_params))
-    }
-}*/
 
 impl<'a> FromReader<'a> for IndexedFuncType {
     fn from_reader(reader: &mut BinaryReader<'a>) -> Result<Self> {
