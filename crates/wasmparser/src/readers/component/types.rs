--- conflicted
+++ resolved
@@ -1,12 +1,7 @@
 use crate::limits::*;
 use crate::{
-<<<<<<< HEAD
-    BinaryReader, ComponentAlias, ComponentImport, ComponentTypeRef, FromReader, Import,
-    IndexedFuncType, Result, SectionLimited, Type, TypeRef,
-=======
     BinaryReader, ComponentAlias, ComponentExternName, ComponentImport, ComponentTypeRef,
-    FromReader, FuncType, Import, Result, SectionLimited, Type, TypeRef, ValType,
->>>>>>> eb0266b8
+    FromReader, IndexedFuncType, Import, Result, SectionLimited, Type, TypeRef, ValType,
 };
 use std::fmt;
 
