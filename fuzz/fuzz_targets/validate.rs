#![no_main]

use arbitrary::{Arbitrary, Unstructured};
use libfuzzer_sys::*;
use wasm_smith::MaybeInvalidModule;
use wasmparser::{Validator, WasmFeatures};

fuzz_target!(|data: &[u8]| {
    drop(env_logger::try_init());
    let byte1 = match data.get(0) {
        Some(byte) => byte,
        None => return,
    };
    let byte2 = match data.get(1) {
        Some(byte) => byte,
        None => return,
    };
    let byte3 = match data.get(2) {
        Some(byte) => byte,
        None => return,
    };
    let mut validator = Validator::new_with_features(WasmFeatures {
        reference_types: (byte1 & 0b0000_0001) != 0,
        multi_value: (byte1 & 0b0000_0010) != 0,
        threads: (byte1 & 0b0000_0100) != 0,
        simd: (byte1 & 0b0000_1000) != 0,
        component_model: (byte1 & 0b0001_0000) != 0,
        tail_call: (byte1 & 0b0010_0000) != 0,
        bulk_memory: (byte1 & 0b0100_0000) != 0,
        floats: (byte1 & 0b1000_0000) != 0,
        multi_memory: (byte2 & 0b0000_0001) != 0,
        memory64: (byte2 & 0b0000_0010) != 0,
        exceptions: (byte2 & 0b0000_0100) != 0,
        relaxed_simd: (byte2 & 0b0000_1000) != 0,
        extended_const: (byte2 & 0b0001_0000) != 0,
        mutable_global: (byte2 & 0b0010_0000) != 0,
        saturating_float_to_int: (byte2 & 0b0100_0000) != 0,
        sign_extension: (byte2 & 0b1000_0000) != 0,
<<<<<<< HEAD
        precheck: false,
=======
        memory_control: (byte3 & 0b0000_0001) != 0,
        function_references: (byte3 & 0b0000_0010) != 0,
        gc: (byte3 & 0b0000_0100) != 0,
>>>>>>> eb0266b8
    });
    let use_maybe_invalid = byte3 & 0b0000_1000 != 0;

    let wasm = &data[3..];
    if use_maybe_invalid {
        let mut u = Unstructured::new(wasm);
        if let Ok(module) = MaybeInvalidModule::arbitrary(&mut u) {
            let wasm = module.to_bytes();
            wasm_tools_fuzz::log_wasm(&wasm, "");
            drop(validator.validate_all(&wasm));
        }
    } else {
        wasm_tools_fuzz::log_wasm(wasm, "");
        drop(validator.validate_all(wasm));
    }
});<|MERGE_RESOLUTION|>--- conflicted
+++ resolved
@@ -36,13 +36,10 @@
         mutable_global: (byte2 & 0b0010_0000) != 0,
         saturating_float_to_int: (byte2 & 0b0100_0000) != 0,
         sign_extension: (byte2 & 0b1000_0000) != 0,
-<<<<<<< HEAD
         precheck: false,
-=======
         memory_control: (byte3 & 0b0000_0001) != 0,
         function_references: (byte3 & 0b0000_0010) != 0,
         gc: (byte3 & 0b0000_0100) != 0,
->>>>>>> eb0266b8
     });
     let use_maybe_invalid = byte3 & 0b0000_1000 != 0;
 
